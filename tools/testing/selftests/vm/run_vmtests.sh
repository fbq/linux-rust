--- conflicted
+++ resolved
@@ -111,11 +111,7 @@
 echo "-----------------------"
 echo "running hugepage-mremap"
 echo "-----------------------"
-<<<<<<< HEAD
-./hugepage-mremap
-=======
 ./hugepage-mremap 256
->>>>>>> 754e0b0e
 if [ $? -ne 0 ]; then
 	echo "[FAIL]"
 	exitcode=1
