--- conflicted
+++ resolved
@@ -21,6 +21,8 @@
 static struct plat_sci_port scif0_platform_data = {
 	.mapbase	= 0xffe00000,
 	.flags		= UPF_BOOT_AUTOCONF,
+	.scscr		= SCSCR_RE | SCSCR_TE | SCSCR_REIE,
+	.scbrr_algo_id	= SCBRR_ALGO_2,
 	.type		= PORT_SCIF,
 	.irqs		= { 80, 80, 80, 80 },
 };
@@ -279,31 +281,6 @@
 	.num_resources	= ARRAY_SIZE(tmu2_resources),
 };
 
-<<<<<<< HEAD
-static struct plat_sci_port sci_platform_data[] = {
-	{
-		.mapbase	= 0xffe00000,
-		.flags		= UPF_BOOT_AUTOCONF,
-		.scscr		= SCSCR_RE | SCSCR_TE | SCSCR_REIE,
-		.scbrr_algo_id	= SCBRR_ALGO_2,
-		.type		= PORT_SCIF,
-		.irqs		= { 80, 80, 80, 80 },
-		.clk		= "scif0",
-	}, {
-		.flags = 0,
-	}
-};
-
-static struct platform_device sci_device = {
-	.name		= "sh-sci",
-	.id		= -1,
-	.dev		= {
-		.platform_data	= sci_platform_data,
-	},
-};
-
-=======
->>>>>>> 4162cf64
 static struct platform_device *sh7366_devices[] __initdata = {
 	&scif0_device,
 	&cmt_device,
