#ifndef _ASM_X86_PAGE_H
#define _ASM_X86_PAGE_H

#ifdef __KERNEL__

#include <asm/page_types.h>

#ifdef CONFIG_X86_64
#include <asm/page_64.h>
#else
#include <asm/page_32.h>
#endif	/* CONFIG_X86_64 */

#ifndef __ASSEMBLY__

<<<<<<< HEAD
typedef struct { pgdval_t pgd; } pgd_t;
typedef struct { pgprotval_t pgprot; } pgprot_t;

extern int page_is_ram(unsigned long pagenr);
extern int devmem_is_allowed(unsigned long pagenr);
extern void map_devmem(unsigned long pfn, unsigned long size,
		       pgprot_t vma_prot);
extern void unmap_devmem(unsigned long pfn, unsigned long size,
			 pgprot_t vma_prot);

extern unsigned long max_low_pfn_mapped;
extern unsigned long max_pfn_mapped;

=======
>>>>>>> 54321d94
struct page;

static inline void clear_user_page(void *page, unsigned long vaddr,
				   struct page *pg)
{
	clear_page(page);
}

static inline void copy_user_page(void *to, void *from, unsigned long vaddr,
				  struct page *topage)
{
	copy_page(to, from);
}

#define __alloc_zeroed_user_highpage(movableflags, vma, vaddr) \
	alloc_page_vma(GFP_HIGHUSER | __GFP_ZERO | movableflags, vma, vaddr)
#define __HAVE_ARCH_ALLOC_ZEROED_USER_HIGHPAGE

<<<<<<< HEAD
static inline pgd_t native_make_pgd(pgdval_t val)
{
	return (pgd_t) { val };
}

static inline pgdval_t native_pgd_val(pgd_t pgd)
{
	return pgd.pgd;
}

static inline pgdval_t pgd_flags(pgd_t pgd)
{
	return native_pgd_val(pgd) & PTE_FLAGS_MASK;
}

#if PAGETABLE_LEVELS >= 3
#if PAGETABLE_LEVELS == 4
typedef struct { pudval_t pud; } pud_t;

static inline pud_t native_make_pud(pmdval_t val)
{
	return (pud_t) { val };
}

static inline pudval_t native_pud_val(pud_t pud)
{
	return pud.pud;
}
#else	/* PAGETABLE_LEVELS == 3 */
#include <asm-generic/pgtable-nopud.h>

static inline pudval_t native_pud_val(pud_t pud)
{
	return native_pgd_val(pud.pgd);
}
#endif	/* PAGETABLE_LEVELS == 4 */

static inline pudval_t pud_flags(pud_t pud)
{
	return native_pud_val(pud) & PTE_FLAGS_MASK;
}

typedef struct { pmdval_t pmd; } pmd_t;

static inline pmd_t native_make_pmd(pmdval_t val)
{
	return (pmd_t) { val };
}

static inline pmdval_t native_pmd_val(pmd_t pmd)
{
	return pmd.pmd;
}

#else  /* PAGETABLE_LEVELS == 2 */
#include <asm-generic/pgtable-nopmd.h>

static inline pmdval_t native_pmd_val(pmd_t pmd)
{
	return native_pgd_val(pmd.pud.pgd);
}
#endif	/* PAGETABLE_LEVELS >= 3 */

static inline pmdval_t pmd_flags(pmd_t pmd)
{
	return native_pmd_val(pmd) & PTE_FLAGS_MASK;
}

static inline pte_t native_make_pte(pteval_t val)
{
	return (pte_t) { .pte = val };
}

static inline pteval_t native_pte_val(pte_t pte)
{
	return pte.pte;
}

static inline pteval_t pte_flags(pte_t pte)
{
	return native_pte_val(pte) & PTE_FLAGS_MASK;
}

#define pgprot_val(x)	((x).pgprot)
#define __pgprot(x)	((pgprot_t) { (x) } )

#ifdef CONFIG_PARAVIRT
#include <asm/paravirt.h>
#else  /* !CONFIG_PARAVIRT */

#define pgd_val(x)	native_pgd_val(x)
#define __pgd(x)	native_make_pgd(x)

#ifndef __PAGETABLE_PUD_FOLDED
#define pud_val(x)	native_pud_val(x)
#define __pud(x)	native_make_pud(x)
#endif

#ifndef __PAGETABLE_PMD_FOLDED
#define pmd_val(x)	native_pmd_val(x)
#define __pmd(x)	native_make_pmd(x)
#endif

#define pte_val(x)	native_pte_val(x)
#define __pte(x)	native_make_pte(x)

#endif	/* CONFIG_PARAVIRT */

=======
>>>>>>> 54321d94
#define __pa(x)		__phys_addr((unsigned long)(x))
#define __pa_nodebug(x)	__phys_addr_nodebug((unsigned long)(x))
/* __pa_symbol should be used for C visible symbols.
   This seems to be the official gcc blessed way to do such arithmetic. */
#define __pa_symbol(x)	__pa(__phys_reloc_hide((unsigned long)(x)))

#define __va(x)			((void *)((unsigned long)(x)+PAGE_OFFSET))

#define __boot_va(x)		__va(x)
#define __boot_pa(x)		__pa(x)

/*
 * virt_to_page(kaddr) returns a valid pointer if and only if
 * virt_addr_valid(kaddr) returns true.
 */
#define virt_to_page(kaddr)	pfn_to_page(__pa(kaddr) >> PAGE_SHIFT)
#define pfn_to_kaddr(pfn)      __va((pfn) << PAGE_SHIFT)
extern bool __virt_addr_valid(unsigned long kaddr);
#define virt_addr_valid(kaddr)	__virt_addr_valid((unsigned long) (kaddr))

#endif	/* __ASSEMBLY__ */

#include <asm-generic/memory_model.h>
#include <asm-generic/page.h>

#define __HAVE_ARCH_GATE_AREA 1

#endif	/* __KERNEL__ */
#endif /* _ASM_X86_PAGE_H */<|MERGE_RESOLUTION|>--- conflicted
+++ resolved
@@ -13,22 +13,6 @@
 
 #ifndef __ASSEMBLY__
 
-<<<<<<< HEAD
-typedef struct { pgdval_t pgd; } pgd_t;
-typedef struct { pgprotval_t pgprot; } pgprot_t;
-
-extern int page_is_ram(unsigned long pagenr);
-extern int devmem_is_allowed(unsigned long pagenr);
-extern void map_devmem(unsigned long pfn, unsigned long size,
-		       pgprot_t vma_prot);
-extern void unmap_devmem(unsigned long pfn, unsigned long size,
-			 pgprot_t vma_prot);
-
-extern unsigned long max_low_pfn_mapped;
-extern unsigned long max_pfn_mapped;
-
-=======
->>>>>>> 54321d94
 struct page;
 
 static inline void clear_user_page(void *page, unsigned long vaddr,
@@ -47,117 +31,6 @@
 	alloc_page_vma(GFP_HIGHUSER | __GFP_ZERO | movableflags, vma, vaddr)
 #define __HAVE_ARCH_ALLOC_ZEROED_USER_HIGHPAGE
 
-<<<<<<< HEAD
-static inline pgd_t native_make_pgd(pgdval_t val)
-{
-	return (pgd_t) { val };
-}
-
-static inline pgdval_t native_pgd_val(pgd_t pgd)
-{
-	return pgd.pgd;
-}
-
-static inline pgdval_t pgd_flags(pgd_t pgd)
-{
-	return native_pgd_val(pgd) & PTE_FLAGS_MASK;
-}
-
-#if PAGETABLE_LEVELS >= 3
-#if PAGETABLE_LEVELS == 4
-typedef struct { pudval_t pud; } pud_t;
-
-static inline pud_t native_make_pud(pmdval_t val)
-{
-	return (pud_t) { val };
-}
-
-static inline pudval_t native_pud_val(pud_t pud)
-{
-	return pud.pud;
-}
-#else	/* PAGETABLE_LEVELS == 3 */
-#include <asm-generic/pgtable-nopud.h>
-
-static inline pudval_t native_pud_val(pud_t pud)
-{
-	return native_pgd_val(pud.pgd);
-}
-#endif	/* PAGETABLE_LEVELS == 4 */
-
-static inline pudval_t pud_flags(pud_t pud)
-{
-	return native_pud_val(pud) & PTE_FLAGS_MASK;
-}
-
-typedef struct { pmdval_t pmd; } pmd_t;
-
-static inline pmd_t native_make_pmd(pmdval_t val)
-{
-	return (pmd_t) { val };
-}
-
-static inline pmdval_t native_pmd_val(pmd_t pmd)
-{
-	return pmd.pmd;
-}
-
-#else  /* PAGETABLE_LEVELS == 2 */
-#include <asm-generic/pgtable-nopmd.h>
-
-static inline pmdval_t native_pmd_val(pmd_t pmd)
-{
-	return native_pgd_val(pmd.pud.pgd);
-}
-#endif	/* PAGETABLE_LEVELS >= 3 */
-
-static inline pmdval_t pmd_flags(pmd_t pmd)
-{
-	return native_pmd_val(pmd) & PTE_FLAGS_MASK;
-}
-
-static inline pte_t native_make_pte(pteval_t val)
-{
-	return (pte_t) { .pte = val };
-}
-
-static inline pteval_t native_pte_val(pte_t pte)
-{
-	return pte.pte;
-}
-
-static inline pteval_t pte_flags(pte_t pte)
-{
-	return native_pte_val(pte) & PTE_FLAGS_MASK;
-}
-
-#define pgprot_val(x)	((x).pgprot)
-#define __pgprot(x)	((pgprot_t) { (x) } )
-
-#ifdef CONFIG_PARAVIRT
-#include <asm/paravirt.h>
-#else  /* !CONFIG_PARAVIRT */
-
-#define pgd_val(x)	native_pgd_val(x)
-#define __pgd(x)	native_make_pgd(x)
-
-#ifndef __PAGETABLE_PUD_FOLDED
-#define pud_val(x)	native_pud_val(x)
-#define __pud(x)	native_make_pud(x)
-#endif
-
-#ifndef __PAGETABLE_PMD_FOLDED
-#define pmd_val(x)	native_pmd_val(x)
-#define __pmd(x)	native_make_pmd(x)
-#endif
-
-#define pte_val(x)	native_pte_val(x)
-#define __pte(x)	native_make_pte(x)
-
-#endif	/* CONFIG_PARAVIRT */
-
-=======
->>>>>>> 54321d94
 #define __pa(x)		__phys_addr((unsigned long)(x))
 #define __pa_nodebug(x)	__phys_addr_nodebug((unsigned long)(x))
 /* __pa_symbol should be used for C visible symbols.
