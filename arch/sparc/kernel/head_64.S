--- conflicted
+++ resolved
@@ -926,16 +926,6 @@
 EXPORT_SYMBOL(tlb_type)
 	.section	".fixup",#alloc,#execinstr
 
-<<<<<<< HEAD
-	.globl	__ret_efault, __retl_efault, __ret_one, __retl_one
-ENTRY(__ret_efault)
-	ret
-	 restore %g0, -EFAULT, %o0
-ENDPROC(__ret_efault)
-EXPORT_SYMBOL(__ret_efault)
-
-=======
->>>>>>> d06e622d
 ENTRY(__retl_efault)
 	retl
 	 mov	-EFAULT, %o0
