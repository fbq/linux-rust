--- conflicted
+++ resolved
@@ -149,11 +149,7 @@
 	unsigned long mturate;
 	unsigned long retclk;
 
-<<<<<<< HEAD
-	if (cpu_is_u8500())
-=======
 	if (cpu_is_u8500_family())
->>>>>>> 0804dcb2
 		addr = __io_address(U8500_PRCMU_BASE);
 	else
 		ux500_unknown_soc();
