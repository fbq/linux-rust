/*
 * Performance events core code:
 *
 *  Copyright (C) 2008 Thomas Gleixner <tglx@linutronix.de>
 *  Copyright (C) 2008-2011 Red Hat, Inc., Ingo Molnar
 *  Copyright (C) 2008-2011 Red Hat, Inc., Peter Zijlstra
 *  Copyright  ©  2009 Paul Mackerras, IBM Corp. <paulus@au1.ibm.com>
 *
 * For licensing details see kernel-base/COPYING
 */

#include <linux/fs.h>
#include <linux/mm.h>
#include <linux/cpu.h>
#include <linux/smp.h>
#include <linux/idr.h>
#include <linux/file.h>
#include <linux/poll.h>
#include <linux/slab.h>
#include <linux/hash.h>
#include <linux/tick.h>
#include <linux/sysfs.h>
#include <linux/dcache.h>
#include <linux/percpu.h>
#include <linux/ptrace.h>
#include <linux/reboot.h>
#include <linux/vmstat.h>
#include <linux/device.h>
#include <linux/export.h>
#include <linux/vmalloc.h>
#include <linux/hardirq.h>
#include <linux/rculist.h>
#include <linux/uaccess.h>
#include <linux/syscalls.h>
#include <linux/anon_inodes.h>
#include <linux/kernel_stat.h>
#include <linux/cgroup.h>
#include <linux/perf_event.h>
#include <linux/trace_events.h>
#include <linux/hw_breakpoint.h>
#include <linux/mm_types.h>
#include <linux/module.h>
#include <linux/mman.h>
#include <linux/compat.h>
#include <linux/bpf.h>
#include <linux/filter.h>
#include <linux/namei.h>
#include <linux/parser.h>

#include "internal.h"

#include <asm/irq_regs.h>

typedef int (*remote_function_f)(void *);

struct remote_function_call {
	struct task_struct	*p;
	remote_function_f	func;
	void			*info;
	int			ret;
};

static void remote_function(void *data)
{
	struct remote_function_call *tfc = data;
	struct task_struct *p = tfc->p;

	if (p) {
		/* -EAGAIN */
		if (task_cpu(p) != smp_processor_id())
			return;

		/*
		 * Now that we're on right CPU with IRQs disabled, we can test
		 * if we hit the right task without races.
		 */

		tfc->ret = -ESRCH; /* No such (running) process */
		if (p != current)
			return;
	}

	tfc->ret = tfc->func(tfc->info);
}

/**
 * task_function_call - call a function on the cpu on which a task runs
 * @p:		the task to evaluate
 * @func:	the function to be called
 * @info:	the function call argument
 *
 * Calls the function @func when the task is currently running. This might
 * be on the current CPU, which just calls the function directly
 *
 * returns: @func return value, or
 *	    -ESRCH  - when the process isn't running
 *	    -EAGAIN - when the process moved away
 */
static int
task_function_call(struct task_struct *p, remote_function_f func, void *info)
{
	struct remote_function_call data = {
		.p	= p,
		.func	= func,
		.info	= info,
		.ret	= -EAGAIN,
	};
	int ret;

	do {
		ret = smp_call_function_single(task_cpu(p), remote_function, &data, 1);
		if (!ret)
			ret = data.ret;
	} while (ret == -EAGAIN);

	return ret;
}

/**
 * cpu_function_call - call a function on the cpu
 * @func:	the function to be called
 * @info:	the function call argument
 *
 * Calls the function @func on the remote cpu.
 *
 * returns: @func return value or -ENXIO when the cpu is offline
 */
static int cpu_function_call(int cpu, remote_function_f func, void *info)
{
	struct remote_function_call data = {
		.p	= NULL,
		.func	= func,
		.info	= info,
		.ret	= -ENXIO, /* No such CPU */
	};

	smp_call_function_single(cpu, remote_function, &data, 1);

	return data.ret;
}

static inline struct perf_cpu_context *
__get_cpu_context(struct perf_event_context *ctx)
{
	return this_cpu_ptr(ctx->pmu->pmu_cpu_context);
}

static void perf_ctx_lock(struct perf_cpu_context *cpuctx,
			  struct perf_event_context *ctx)
{
	raw_spin_lock(&cpuctx->ctx.lock);
	if (ctx)
		raw_spin_lock(&ctx->lock);
}

static void perf_ctx_unlock(struct perf_cpu_context *cpuctx,
			    struct perf_event_context *ctx)
{
	if (ctx)
		raw_spin_unlock(&ctx->lock);
	raw_spin_unlock(&cpuctx->ctx.lock);
}

#define TASK_TOMBSTONE ((void *)-1L)

static bool is_kernel_event(struct perf_event *event)
{
	return READ_ONCE(event->owner) == TASK_TOMBSTONE;
}

/*
 * On task ctx scheduling...
 *
 * When !ctx->nr_events a task context will not be scheduled. This means
 * we can disable the scheduler hooks (for performance) without leaving
 * pending task ctx state.
 *
 * This however results in two special cases:
 *
 *  - removing the last event from a task ctx; this is relatively straight
 *    forward and is done in __perf_remove_from_context.
 *
 *  - adding the first event to a task ctx; this is tricky because we cannot
 *    rely on ctx->is_active and therefore cannot use event_function_call().
 *    See perf_install_in_context().
 *
 * If ctx->nr_events, then ctx->is_active and cpuctx->task_ctx are set.
 */

typedef void (*event_f)(struct perf_event *, struct perf_cpu_context *,
			struct perf_event_context *, void *);

struct event_function_struct {
	struct perf_event *event;
	event_f func;
	void *data;
};

static int event_function(void *info)
{
	struct event_function_struct *efs = info;
	struct perf_event *event = efs->event;
	struct perf_event_context *ctx = event->ctx;
	struct perf_cpu_context *cpuctx = __get_cpu_context(ctx);
	struct perf_event_context *task_ctx = cpuctx->task_ctx;
	int ret = 0;

	WARN_ON_ONCE(!irqs_disabled());

	perf_ctx_lock(cpuctx, task_ctx);
	/*
	 * Since we do the IPI call without holding ctx->lock things can have
	 * changed, double check we hit the task we set out to hit.
	 */
	if (ctx->task) {
		if (ctx->task != current) {
			ret = -ESRCH;
			goto unlock;
		}

		/*
		 * We only use event_function_call() on established contexts,
		 * and event_function() is only ever called when active (or
		 * rather, we'll have bailed in task_function_call() or the
		 * above ctx->task != current test), therefore we must have
		 * ctx->is_active here.
		 */
		WARN_ON_ONCE(!ctx->is_active);
		/*
		 * And since we have ctx->is_active, cpuctx->task_ctx must
		 * match.
		 */
		WARN_ON_ONCE(task_ctx != ctx);
	} else {
		WARN_ON_ONCE(&cpuctx->ctx != ctx);
	}

	efs->func(event, cpuctx, ctx, efs->data);
unlock:
	perf_ctx_unlock(cpuctx, task_ctx);

	return ret;
}

static void event_function_call(struct perf_event *event, event_f func, void *data)
{
	struct perf_event_context *ctx = event->ctx;
	struct task_struct *task = READ_ONCE(ctx->task); /* verified in event_function */
	struct event_function_struct efs = {
		.event = event,
		.func = func,
		.data = data,
	};

	if (!event->parent) {
		/*
		 * If this is a !child event, we must hold ctx::mutex to
		 * stabilize the the event->ctx relation. See
		 * perf_event_ctx_lock().
		 */
		lockdep_assert_held(&ctx->mutex);
	}

	if (!task) {
		cpu_function_call(event->cpu, event_function, &efs);
		return;
	}

	if (task == TASK_TOMBSTONE)
		return;

again:
	if (!task_function_call(task, event_function, &efs))
		return;

	raw_spin_lock_irq(&ctx->lock);
	/*
	 * Reload the task pointer, it might have been changed by
	 * a concurrent perf_event_context_sched_out().
	 */
	task = ctx->task;
	if (task == TASK_TOMBSTONE) {
		raw_spin_unlock_irq(&ctx->lock);
		return;
	}
	if (ctx->is_active) {
		raw_spin_unlock_irq(&ctx->lock);
		goto again;
	}
	func(event, NULL, ctx, data);
	raw_spin_unlock_irq(&ctx->lock);
}

/*
 * Similar to event_function_call() + event_function(), but hard assumes IRQs
 * are already disabled and we're on the right CPU.
 */
static void event_function_local(struct perf_event *event, event_f func, void *data)
{
	struct perf_event_context *ctx = event->ctx;
	struct perf_cpu_context *cpuctx = __get_cpu_context(ctx);
	struct task_struct *task = READ_ONCE(ctx->task);
	struct perf_event_context *task_ctx = NULL;

	WARN_ON_ONCE(!irqs_disabled());

	if (task) {
		if (task == TASK_TOMBSTONE)
			return;

		task_ctx = ctx;
	}

	perf_ctx_lock(cpuctx, task_ctx);

	task = ctx->task;
	if (task == TASK_TOMBSTONE)
		goto unlock;

	if (task) {
		/*
		 * We must be either inactive or active and the right task,
		 * otherwise we're screwed, since we cannot IPI to somewhere
		 * else.
		 */
		if (ctx->is_active) {
			if (WARN_ON_ONCE(task != current))
				goto unlock;

			if (WARN_ON_ONCE(cpuctx->task_ctx != ctx))
				goto unlock;
		}
	} else {
		WARN_ON_ONCE(&cpuctx->ctx != ctx);
	}

	func(event, cpuctx, ctx, data);
unlock:
	perf_ctx_unlock(cpuctx, task_ctx);
}

#define PERF_FLAG_ALL (PERF_FLAG_FD_NO_GROUP |\
		       PERF_FLAG_FD_OUTPUT  |\
		       PERF_FLAG_PID_CGROUP |\
		       PERF_FLAG_FD_CLOEXEC)

/*
 * branch priv levels that need permission checks
 */
#define PERF_SAMPLE_BRANCH_PERM_PLM \
	(PERF_SAMPLE_BRANCH_KERNEL |\
	 PERF_SAMPLE_BRANCH_HV)

enum event_type_t {
	EVENT_FLEXIBLE = 0x1,
	EVENT_PINNED = 0x2,
	EVENT_TIME = 0x4,
	EVENT_ALL = EVENT_FLEXIBLE | EVENT_PINNED,
};

/*
 * perf_sched_events : >0 events exist
 * perf_cgroup_events: >0 per-cpu cgroup events exist on this cpu
 */

static void perf_sched_delayed(struct work_struct *work);
DEFINE_STATIC_KEY_FALSE(perf_sched_events);
static DECLARE_DELAYED_WORK(perf_sched_work, perf_sched_delayed);
static DEFINE_MUTEX(perf_sched_mutex);
static atomic_t perf_sched_count;

static DEFINE_PER_CPU(atomic_t, perf_cgroup_events);
static DEFINE_PER_CPU(int, perf_sched_cb_usages);
static DEFINE_PER_CPU(struct pmu_event_list, pmu_sb_events);

static atomic_t nr_mmap_events __read_mostly;
static atomic_t nr_comm_events __read_mostly;
static atomic_t nr_task_events __read_mostly;
static atomic_t nr_freq_events __read_mostly;
static atomic_t nr_switch_events __read_mostly;

static LIST_HEAD(pmus);
static DEFINE_MUTEX(pmus_lock);
static struct srcu_struct pmus_srcu;

/*
 * perf event paranoia level:
 *  -1 - not paranoid at all
 *   0 - disallow raw tracepoint access for unpriv
 *   1 - disallow cpu events for unpriv
 *   2 - disallow kernel profiling for unpriv
 */
int sysctl_perf_event_paranoid __read_mostly = 2;

/* Minimum for 512 kiB + 1 user control page */
int sysctl_perf_event_mlock __read_mostly = 512 + (PAGE_SIZE / 1024); /* 'free' kiB per user */

/*
 * max perf event sample rate
 */
#define DEFAULT_MAX_SAMPLE_RATE		100000
#define DEFAULT_SAMPLE_PERIOD_NS	(NSEC_PER_SEC / DEFAULT_MAX_SAMPLE_RATE)
#define DEFAULT_CPU_TIME_MAX_PERCENT	25

int sysctl_perf_event_sample_rate __read_mostly	= DEFAULT_MAX_SAMPLE_RATE;

static int max_samples_per_tick __read_mostly	= DIV_ROUND_UP(DEFAULT_MAX_SAMPLE_RATE, HZ);
static int perf_sample_period_ns __read_mostly	= DEFAULT_SAMPLE_PERIOD_NS;

static int perf_sample_allowed_ns __read_mostly =
	DEFAULT_SAMPLE_PERIOD_NS * DEFAULT_CPU_TIME_MAX_PERCENT / 100;

static void update_perf_cpu_limits(void)
{
	u64 tmp = perf_sample_period_ns;

	tmp *= sysctl_perf_cpu_time_max_percent;
	tmp = div_u64(tmp, 100);
	if (!tmp)
		tmp = 1;

	WRITE_ONCE(perf_sample_allowed_ns, tmp);
}

static int perf_rotate_context(struct perf_cpu_context *cpuctx);

int perf_proc_update_handler(struct ctl_table *table, int write,
		void __user *buffer, size_t *lenp,
		loff_t *ppos)
{
	int ret = proc_dointvec_minmax(table, write, buffer, lenp, ppos);

	if (ret || !write)
		return ret;

	/*
	 * If throttling is disabled don't allow the write:
	 */
	if (sysctl_perf_cpu_time_max_percent == 100 ||
	    sysctl_perf_cpu_time_max_percent == 0)
		return -EINVAL;

	max_samples_per_tick = DIV_ROUND_UP(sysctl_perf_event_sample_rate, HZ);
	perf_sample_period_ns = NSEC_PER_SEC / sysctl_perf_event_sample_rate;
	update_perf_cpu_limits();

	return 0;
}

int sysctl_perf_cpu_time_max_percent __read_mostly = DEFAULT_CPU_TIME_MAX_PERCENT;

int perf_cpu_time_max_percent_handler(struct ctl_table *table, int write,
				void __user *buffer, size_t *lenp,
				loff_t *ppos)
{
	int ret = proc_dointvec(table, write, buffer, lenp, ppos);

	if (ret || !write)
		return ret;

	if (sysctl_perf_cpu_time_max_percent == 100 ||
	    sysctl_perf_cpu_time_max_percent == 0) {
		printk(KERN_WARNING
		       "perf: Dynamic interrupt throttling disabled, can hang your system!\n");
		WRITE_ONCE(perf_sample_allowed_ns, 0);
	} else {
		update_perf_cpu_limits();
	}

	return 0;
}

/*
 * perf samples are done in some very critical code paths (NMIs).
 * If they take too much CPU time, the system can lock up and not
 * get any real work done.  This will drop the sample rate when
 * we detect that events are taking too long.
 */
#define NR_ACCUMULATED_SAMPLES 128
static DEFINE_PER_CPU(u64, running_sample_length);

static u64 __report_avg;
static u64 __report_allowed;

static void perf_duration_warn(struct irq_work *w)
{
	printk_ratelimited(KERN_INFO
		"perf: interrupt took too long (%lld > %lld), lowering "
		"kernel.perf_event_max_sample_rate to %d\n",
		__report_avg, __report_allowed,
		sysctl_perf_event_sample_rate);
}

static DEFINE_IRQ_WORK(perf_duration_work, perf_duration_warn);

void perf_sample_event_took(u64 sample_len_ns)
{
	u64 max_len = READ_ONCE(perf_sample_allowed_ns);
	u64 running_len;
	u64 avg_len;
	u32 max;

	if (max_len == 0)
		return;

	/* Decay the counter by 1 average sample. */
	running_len = __this_cpu_read(running_sample_length);
	running_len -= running_len/NR_ACCUMULATED_SAMPLES;
	running_len += sample_len_ns;
	__this_cpu_write(running_sample_length, running_len);

	/*
	 * Note: this will be biased artifically low until we have
	 * seen NR_ACCUMULATED_SAMPLES. Doing it this way keeps us
	 * from having to maintain a count.
	 */
	avg_len = running_len/NR_ACCUMULATED_SAMPLES;
	if (avg_len <= max_len)
		return;

	__report_avg = avg_len;
	__report_allowed = max_len;

	/*
	 * Compute a throttle threshold 25% below the current duration.
	 */
	avg_len += avg_len / 4;
	max = (TICK_NSEC / 100) * sysctl_perf_cpu_time_max_percent;
	if (avg_len < max)
		max /= (u32)avg_len;
	else
		max = 1;

	WRITE_ONCE(perf_sample_allowed_ns, avg_len);
	WRITE_ONCE(max_samples_per_tick, max);

	sysctl_perf_event_sample_rate = max * HZ;
	perf_sample_period_ns = NSEC_PER_SEC / sysctl_perf_event_sample_rate;

	if (!irq_work_queue(&perf_duration_work)) {
		early_printk("perf: interrupt took too long (%lld > %lld), lowering "
			     "kernel.perf_event_max_sample_rate to %d\n",
			     __report_avg, __report_allowed,
			     sysctl_perf_event_sample_rate);
	}
}

static atomic64_t perf_event_id;

static void cpu_ctx_sched_out(struct perf_cpu_context *cpuctx,
			      enum event_type_t event_type);

static void cpu_ctx_sched_in(struct perf_cpu_context *cpuctx,
			     enum event_type_t event_type,
			     struct task_struct *task);

static void update_context_time(struct perf_event_context *ctx);
static u64 perf_event_time(struct perf_event *event);

void __weak perf_event_print_debug(void)	{ }

extern __weak const char *perf_pmu_name(void)
{
	return "pmu";
}

static inline u64 perf_clock(void)
{
	return local_clock();
}

static inline u64 perf_event_clock(struct perf_event *event)
{
	return event->clock();
}

#ifdef CONFIG_CGROUP_PERF

static inline bool
perf_cgroup_match(struct perf_event *event)
{
	struct perf_event_context *ctx = event->ctx;
	struct perf_cpu_context *cpuctx = __get_cpu_context(ctx);

	/* @event doesn't care about cgroup */
	if (!event->cgrp)
		return true;

	/* wants specific cgroup scope but @cpuctx isn't associated with any */
	if (!cpuctx->cgrp)
		return false;

	/*
	 * Cgroup scoping is recursive.  An event enabled for a cgroup is
	 * also enabled for all its descendant cgroups.  If @cpuctx's
	 * cgroup is a descendant of @event's (the test covers identity
	 * case), it's a match.
	 */
	return cgroup_is_descendant(cpuctx->cgrp->css.cgroup,
				    event->cgrp->css.cgroup);
}

static inline void perf_detach_cgroup(struct perf_event *event)
{
	css_put(&event->cgrp->css);
	event->cgrp = NULL;
}

static inline int is_cgroup_event(struct perf_event *event)
{
	return event->cgrp != NULL;
}

static inline u64 perf_cgroup_event_time(struct perf_event *event)
{
	struct perf_cgroup_info *t;

	t = per_cpu_ptr(event->cgrp->info, event->cpu);
	return t->time;
}

static inline void __update_cgrp_time(struct perf_cgroup *cgrp)
{
	struct perf_cgroup_info *info;
	u64 now;

	now = perf_clock();

	info = this_cpu_ptr(cgrp->info);

	info->time += now - info->timestamp;
	info->timestamp = now;
}

static inline void update_cgrp_time_from_cpuctx(struct perf_cpu_context *cpuctx)
{
	struct perf_cgroup *cgrp_out = cpuctx->cgrp;
	if (cgrp_out)
		__update_cgrp_time(cgrp_out);
}

static inline void update_cgrp_time_from_event(struct perf_event *event)
{
	struct perf_cgroup *cgrp;

	/*
	 * ensure we access cgroup data only when needed and
	 * when we know the cgroup is pinned (css_get)
	 */
	if (!is_cgroup_event(event))
		return;

	cgrp = perf_cgroup_from_task(current, event->ctx);
	/*
	 * Do not update time when cgroup is not active
	 */
	if (cgrp == event->cgrp)
		__update_cgrp_time(event->cgrp);
}

static inline void
perf_cgroup_set_timestamp(struct task_struct *task,
			  struct perf_event_context *ctx)
{
	struct perf_cgroup *cgrp;
	struct perf_cgroup_info *info;

	/*
	 * ctx->lock held by caller
	 * ensure we do not access cgroup data
	 * unless we have the cgroup pinned (css_get)
	 */
	if (!task || !ctx->nr_cgroups)
		return;

	cgrp = perf_cgroup_from_task(task, ctx);
	info = this_cpu_ptr(cgrp->info);
	info->timestamp = ctx->timestamp;
}

#define PERF_CGROUP_SWOUT	0x1 /* cgroup switch out every event */
#define PERF_CGROUP_SWIN	0x2 /* cgroup switch in events based on task */

/*
 * reschedule events based on the cgroup constraint of task.
 *
 * mode SWOUT : schedule out everything
 * mode SWIN : schedule in based on cgroup for next
 */
static void perf_cgroup_switch(struct task_struct *task, int mode)
{
	struct perf_cpu_context *cpuctx;
	struct pmu *pmu;
	unsigned long flags;

	/*
	 * disable interrupts to avoid geting nr_cgroup
	 * changes via __perf_event_disable(). Also
	 * avoids preemption.
	 */
	local_irq_save(flags);

	/*
	 * we reschedule only in the presence of cgroup
	 * constrained events.
	 */

	list_for_each_entry_rcu(pmu, &pmus, entry) {
		cpuctx = this_cpu_ptr(pmu->pmu_cpu_context);
		if (cpuctx->unique_pmu != pmu)
			continue; /* ensure we process each cpuctx once */

		/*
		 * perf_cgroup_events says at least one
		 * context on this CPU has cgroup events.
		 *
		 * ctx->nr_cgroups reports the number of cgroup
		 * events for a context.
		 */
		if (cpuctx->ctx.nr_cgroups > 0) {
			perf_ctx_lock(cpuctx, cpuctx->task_ctx);
			perf_pmu_disable(cpuctx->ctx.pmu);

			if (mode & PERF_CGROUP_SWOUT) {
				cpu_ctx_sched_out(cpuctx, EVENT_ALL);
				/*
				 * must not be done before ctxswout due
				 * to event_filter_match() in event_sched_out()
				 */
				cpuctx->cgrp = NULL;
			}

			if (mode & PERF_CGROUP_SWIN) {
				WARN_ON_ONCE(cpuctx->cgrp);
				/*
				 * set cgrp before ctxsw in to allow
				 * event_filter_match() to not have to pass
				 * task around
				 * we pass the cpuctx->ctx to perf_cgroup_from_task()
				 * because cgorup events are only per-cpu
				 */
				cpuctx->cgrp = perf_cgroup_from_task(task, &cpuctx->ctx);
				cpu_ctx_sched_in(cpuctx, EVENT_ALL, task);
			}
			perf_pmu_enable(cpuctx->ctx.pmu);
			perf_ctx_unlock(cpuctx, cpuctx->task_ctx);
		}
	}

	local_irq_restore(flags);
}

static inline void perf_cgroup_sched_out(struct task_struct *task,
					 struct task_struct *next)
{
	struct perf_cgroup *cgrp1;
	struct perf_cgroup *cgrp2 = NULL;

	rcu_read_lock();
	/*
	 * we come here when we know perf_cgroup_events > 0
	 * we do not need to pass the ctx here because we know
	 * we are holding the rcu lock
	 */
	cgrp1 = perf_cgroup_from_task(task, NULL);
	cgrp2 = perf_cgroup_from_task(next, NULL);

	/*
	 * only schedule out current cgroup events if we know
	 * that we are switching to a different cgroup. Otherwise,
	 * do no touch the cgroup events.
	 */
	if (cgrp1 != cgrp2)
		perf_cgroup_switch(task, PERF_CGROUP_SWOUT);

	rcu_read_unlock();
}

static inline void perf_cgroup_sched_in(struct task_struct *prev,
					struct task_struct *task)
{
	struct perf_cgroup *cgrp1;
	struct perf_cgroup *cgrp2 = NULL;

	rcu_read_lock();
	/*
	 * we come here when we know perf_cgroup_events > 0
	 * we do not need to pass the ctx here because we know
	 * we are holding the rcu lock
	 */
	cgrp1 = perf_cgroup_from_task(task, NULL);
	cgrp2 = perf_cgroup_from_task(prev, NULL);

	/*
	 * only need to schedule in cgroup events if we are changing
	 * cgroup during ctxsw. Cgroup events were not scheduled
	 * out of ctxsw out if that was not the case.
	 */
	if (cgrp1 != cgrp2)
		perf_cgroup_switch(task, PERF_CGROUP_SWIN);

	rcu_read_unlock();
}

static inline int perf_cgroup_connect(int fd, struct perf_event *event,
				      struct perf_event_attr *attr,
				      struct perf_event *group_leader)
{
	struct perf_cgroup *cgrp;
	struct cgroup_subsys_state *css;
	struct fd f = fdget(fd);
	int ret = 0;

	if (!f.file)
		return -EBADF;

	css = css_tryget_online_from_dir(f.file->f_path.dentry,
					 &perf_event_cgrp_subsys);
	if (IS_ERR(css)) {
		ret = PTR_ERR(css);
		goto out;
	}

	cgrp = container_of(css, struct perf_cgroup, css);
	event->cgrp = cgrp;

	/*
	 * all events in a group must monitor
	 * the same cgroup because a task belongs
	 * to only one perf cgroup at a time
	 */
	if (group_leader && group_leader->cgrp != cgrp) {
		perf_detach_cgroup(event);
		ret = -EINVAL;
	}
out:
	fdput(f);
	return ret;
}

static inline void
perf_cgroup_set_shadow_time(struct perf_event *event, u64 now)
{
	struct perf_cgroup_info *t;
	t = per_cpu_ptr(event->cgrp->info, event->cpu);
	event->shadow_ctx_time = now - t->timestamp;
}

static inline void
perf_cgroup_defer_enabled(struct perf_event *event)
{
	/*
	 * when the current task's perf cgroup does not match
	 * the event's, we need to remember to call the
	 * perf_mark_enable() function the first time a task with
	 * a matching perf cgroup is scheduled in.
	 */
	if (is_cgroup_event(event) && !perf_cgroup_match(event))
		event->cgrp_defer_enabled = 1;
}

static inline void
perf_cgroup_mark_enabled(struct perf_event *event,
			 struct perf_event_context *ctx)
{
	struct perf_event *sub;
	u64 tstamp = perf_event_time(event);

	if (!event->cgrp_defer_enabled)
		return;

	event->cgrp_defer_enabled = 0;

	event->tstamp_enabled = tstamp - event->total_time_enabled;
	list_for_each_entry(sub, &event->sibling_list, group_entry) {
		if (sub->state >= PERF_EVENT_STATE_INACTIVE) {
			sub->tstamp_enabled = tstamp - sub->total_time_enabled;
			sub->cgrp_defer_enabled = 0;
		}
	}
}

/*
 * Update cpuctx->cgrp so that it is set when first cgroup event is added and
 * cleared when last cgroup event is removed.
 */
static inline void
list_update_cgroup_event(struct perf_event *event,
			 struct perf_event_context *ctx, bool add)
{
	struct perf_cpu_context *cpuctx;

	if (!is_cgroup_event(event))
		return;

	if (add && ctx->nr_cgroups++)
		return;
	else if (!add && --ctx->nr_cgroups)
		return;
	/*
	 * Because cgroup events are always per-cpu events,
	 * this will always be called from the right CPU.
	 */
	cpuctx = __get_cpu_context(ctx);
	cpuctx->cgrp = add ? event->cgrp : NULL;
}

#else /* !CONFIG_CGROUP_PERF */

static inline bool
perf_cgroup_match(struct perf_event *event)
{
	return true;
}

static inline void perf_detach_cgroup(struct perf_event *event)
{}

static inline int is_cgroup_event(struct perf_event *event)
{
	return 0;
}

static inline u64 perf_cgroup_event_cgrp_time(struct perf_event *event)
{
	return 0;
}

static inline void update_cgrp_time_from_event(struct perf_event *event)
{
}

static inline void update_cgrp_time_from_cpuctx(struct perf_cpu_context *cpuctx)
{
}

static inline void perf_cgroup_sched_out(struct task_struct *task,
					 struct task_struct *next)
{
}

static inline void perf_cgroup_sched_in(struct task_struct *prev,
					struct task_struct *task)
{
}

static inline int perf_cgroup_connect(pid_t pid, struct perf_event *event,
				      struct perf_event_attr *attr,
				      struct perf_event *group_leader)
{
	return -EINVAL;
}

static inline void
perf_cgroup_set_timestamp(struct task_struct *task,
			  struct perf_event_context *ctx)
{
}

void
perf_cgroup_switch(struct task_struct *task, struct task_struct *next)
{
}

static inline void
perf_cgroup_set_shadow_time(struct perf_event *event, u64 now)
{
}

static inline u64 perf_cgroup_event_time(struct perf_event *event)
{
	return 0;
}

static inline void
perf_cgroup_defer_enabled(struct perf_event *event)
{
}

static inline void
perf_cgroup_mark_enabled(struct perf_event *event,
			 struct perf_event_context *ctx)
{
}

static inline void
list_update_cgroup_event(struct perf_event *event,
			 struct perf_event_context *ctx, bool add)
{
}

#endif

/*
 * set default to be dependent on timer tick just
 * like original code
 */
#define PERF_CPU_HRTIMER (1000 / HZ)
/*
 * function must be called with interrupts disbled
 */
static enum hrtimer_restart perf_mux_hrtimer_handler(struct hrtimer *hr)
{
	struct perf_cpu_context *cpuctx;
	int rotations = 0;

	WARN_ON(!irqs_disabled());

	cpuctx = container_of(hr, struct perf_cpu_context, hrtimer);
	rotations = perf_rotate_context(cpuctx);

	raw_spin_lock(&cpuctx->hrtimer_lock);
	if (rotations)
		hrtimer_forward_now(hr, cpuctx->hrtimer_interval);
	else
		cpuctx->hrtimer_active = 0;
	raw_spin_unlock(&cpuctx->hrtimer_lock);

	return rotations ? HRTIMER_RESTART : HRTIMER_NORESTART;
}

static void __perf_mux_hrtimer_init(struct perf_cpu_context *cpuctx, int cpu)
{
	struct hrtimer *timer = &cpuctx->hrtimer;
	struct pmu *pmu = cpuctx->ctx.pmu;
	u64 interval;

	/* no multiplexing needed for SW PMU */
	if (pmu->task_ctx_nr == perf_sw_context)
		return;

	/*
	 * check default is sane, if not set then force to
	 * default interval (1/tick)
	 */
	interval = pmu->hrtimer_interval_ms;
	if (interval < 1)
		interval = pmu->hrtimer_interval_ms = PERF_CPU_HRTIMER;

	cpuctx->hrtimer_interval = ns_to_ktime(NSEC_PER_MSEC * interval);

	raw_spin_lock_init(&cpuctx->hrtimer_lock);
	hrtimer_init(timer, CLOCK_MONOTONIC, HRTIMER_MODE_ABS_PINNED);
	timer->function = perf_mux_hrtimer_handler;
}

static int perf_mux_hrtimer_restart(struct perf_cpu_context *cpuctx)
{
	struct hrtimer *timer = &cpuctx->hrtimer;
	struct pmu *pmu = cpuctx->ctx.pmu;
	unsigned long flags;

	/* not for SW PMU */
	if (pmu->task_ctx_nr == perf_sw_context)
		return 0;

	raw_spin_lock_irqsave(&cpuctx->hrtimer_lock, flags);
	if (!cpuctx->hrtimer_active) {
		cpuctx->hrtimer_active = 1;
		hrtimer_forward_now(timer, cpuctx->hrtimer_interval);
		hrtimer_start_expires(timer, HRTIMER_MODE_ABS_PINNED);
	}
	raw_spin_unlock_irqrestore(&cpuctx->hrtimer_lock, flags);

	return 0;
}

void perf_pmu_disable(struct pmu *pmu)
{
	int *count = this_cpu_ptr(pmu->pmu_disable_count);
	if (!(*count)++)
		pmu->pmu_disable(pmu);
}

void perf_pmu_enable(struct pmu *pmu)
{
	int *count = this_cpu_ptr(pmu->pmu_disable_count);
	if (!--(*count))
		pmu->pmu_enable(pmu);
}

static DEFINE_PER_CPU(struct list_head, active_ctx_list);

/*
 * perf_event_ctx_activate(), perf_event_ctx_deactivate(), and
 * perf_event_task_tick() are fully serialized because they're strictly cpu
 * affine and perf_event_ctx{activate,deactivate} are called with IRQs
 * disabled, while perf_event_task_tick is called from IRQ context.
 */
static void perf_event_ctx_activate(struct perf_event_context *ctx)
{
	struct list_head *head = this_cpu_ptr(&active_ctx_list);

	WARN_ON(!irqs_disabled());

	WARN_ON(!list_empty(&ctx->active_ctx_list));

	list_add(&ctx->active_ctx_list, head);
}

static void perf_event_ctx_deactivate(struct perf_event_context *ctx)
{
	WARN_ON(!irqs_disabled());

	WARN_ON(list_empty(&ctx->active_ctx_list));

	list_del_init(&ctx->active_ctx_list);
}

static void get_ctx(struct perf_event_context *ctx)
{
	WARN_ON(!atomic_inc_not_zero(&ctx->refcount));
}

static void free_ctx(struct rcu_head *head)
{
	struct perf_event_context *ctx;

	ctx = container_of(head, struct perf_event_context, rcu_head);
	kfree(ctx->task_ctx_data);
	kfree(ctx);
}

static void put_ctx(struct perf_event_context *ctx)
{
	if (atomic_dec_and_test(&ctx->refcount)) {
		if (ctx->parent_ctx)
			put_ctx(ctx->parent_ctx);
		if (ctx->task && ctx->task != TASK_TOMBSTONE)
			put_task_struct(ctx->task);
		call_rcu(&ctx->rcu_head, free_ctx);
	}
}

/*
 * Because of perf_event::ctx migration in sys_perf_event_open::move_group and
 * perf_pmu_migrate_context() we need some magic.
 *
 * Those places that change perf_event::ctx will hold both
 * perf_event_ctx::mutex of the 'old' and 'new' ctx value.
 *
 * Lock ordering is by mutex address. There are two other sites where
 * perf_event_context::mutex nests and those are:
 *
 *  - perf_event_exit_task_context()	[ child , 0 ]
 *      perf_event_exit_event()
 *        put_event()			[ parent, 1 ]
 *
 *  - perf_event_init_context()		[ parent, 0 ]
 *      inherit_task_group()
 *        inherit_group()
 *          inherit_event()
 *            perf_event_alloc()
 *              perf_init_event()
 *                perf_try_init_event()	[ child , 1 ]
 *
 * While it appears there is an obvious deadlock here -- the parent and child
 * nesting levels are inverted between the two. This is in fact safe because
 * life-time rules separate them. That is an exiting task cannot fork, and a
 * spawning task cannot (yet) exit.
 *
 * But remember that that these are parent<->child context relations, and
 * migration does not affect children, therefore these two orderings should not
 * interact.
 *
 * The change in perf_event::ctx does not affect children (as claimed above)
 * because the sys_perf_event_open() case will install a new event and break
 * the ctx parent<->child relation, and perf_pmu_migrate_context() is only
 * concerned with cpuctx and that doesn't have children.
 *
 * The places that change perf_event::ctx will issue:
 *
 *   perf_remove_from_context();
 *   synchronize_rcu();
 *   perf_install_in_context();
 *
 * to affect the change. The remove_from_context() + synchronize_rcu() should
 * quiesce the event, after which we can install it in the new location. This
 * means that only external vectors (perf_fops, prctl) can perturb the event
 * while in transit. Therefore all such accessors should also acquire
 * perf_event_context::mutex to serialize against this.
 *
 * However; because event->ctx can change while we're waiting to acquire
 * ctx->mutex we must be careful and use the below perf_event_ctx_lock()
 * function.
 *
 * Lock order:
 *    cred_guard_mutex
 *	task_struct::perf_event_mutex
 *	  perf_event_context::mutex
 *	    perf_event::child_mutex;
 *	      perf_event_context::lock
 *	    perf_event::mmap_mutex
 *	    mmap_sem
 */
static struct perf_event_context *
perf_event_ctx_lock_nested(struct perf_event *event, int nesting)
{
	struct perf_event_context *ctx;

again:
	rcu_read_lock();
	ctx = ACCESS_ONCE(event->ctx);
	if (!atomic_inc_not_zero(&ctx->refcount)) {
		rcu_read_unlock();
		goto again;
	}
	rcu_read_unlock();

	mutex_lock_nested(&ctx->mutex, nesting);
	if (event->ctx != ctx) {
		mutex_unlock(&ctx->mutex);
		put_ctx(ctx);
		goto again;
	}

	return ctx;
}

static inline struct perf_event_context *
perf_event_ctx_lock(struct perf_event *event)
{
	return perf_event_ctx_lock_nested(event, 0);
}

static void perf_event_ctx_unlock(struct perf_event *event,
				  struct perf_event_context *ctx)
{
	mutex_unlock(&ctx->mutex);
	put_ctx(ctx);
}

/*
 * This must be done under the ctx->lock, such as to serialize against
 * context_equiv(), therefore we cannot call put_ctx() since that might end up
 * calling scheduler related locks and ctx->lock nests inside those.
 */
static __must_check struct perf_event_context *
unclone_ctx(struct perf_event_context *ctx)
{
	struct perf_event_context *parent_ctx = ctx->parent_ctx;

	lockdep_assert_held(&ctx->lock);

	if (parent_ctx)
		ctx->parent_ctx = NULL;
	ctx->generation++;

	return parent_ctx;
}

static u32 perf_event_pid(struct perf_event *event, struct task_struct *p)
{
	/*
	 * only top level events have the pid namespace they were created in
	 */
	if (event->parent)
		event = event->parent;

	return task_tgid_nr_ns(p, event->ns);
}

static u32 perf_event_tid(struct perf_event *event, struct task_struct *p)
{
	/*
	 * only top level events have the pid namespace they were created in
	 */
	if (event->parent)
		event = event->parent;

	return task_pid_nr_ns(p, event->ns);
}

/*
 * If we inherit events we want to return the parent event id
 * to userspace.
 */
static u64 primary_event_id(struct perf_event *event)
{
	u64 id = event->id;

	if (event->parent)
		id = event->parent->id;

	return id;
}

/*
 * Get the perf_event_context for a task and lock it.
 *
 * This has to cope with with the fact that until it is locked,
 * the context could get moved to another task.
 */
static struct perf_event_context *
perf_lock_task_context(struct task_struct *task, int ctxn, unsigned long *flags)
{
	struct perf_event_context *ctx;

retry:
	/*
	 * One of the few rules of preemptible RCU is that one cannot do
	 * rcu_read_unlock() while holding a scheduler (or nested) lock when
	 * part of the read side critical section was irqs-enabled -- see
	 * rcu_read_unlock_special().
	 *
	 * Since ctx->lock nests under rq->lock we must ensure the entire read
	 * side critical section has interrupts disabled.
	 */
	local_irq_save(*flags);
	rcu_read_lock();
	ctx = rcu_dereference(task->perf_event_ctxp[ctxn]);
	if (ctx) {
		/*
		 * If this context is a clone of another, it might
		 * get swapped for another underneath us by
		 * perf_event_task_sched_out, though the
		 * rcu_read_lock() protects us from any context
		 * getting freed.  Lock the context and check if it
		 * got swapped before we could get the lock, and retry
		 * if so.  If we locked the right context, then it
		 * can't get swapped on us any more.
		 */
		raw_spin_lock(&ctx->lock);
		if (ctx != rcu_dereference(task->perf_event_ctxp[ctxn])) {
			raw_spin_unlock(&ctx->lock);
			rcu_read_unlock();
			local_irq_restore(*flags);
			goto retry;
		}

		if (ctx->task == TASK_TOMBSTONE ||
		    !atomic_inc_not_zero(&ctx->refcount)) {
			raw_spin_unlock(&ctx->lock);
			ctx = NULL;
		} else {
			WARN_ON_ONCE(ctx->task != task);
		}
	}
	rcu_read_unlock();
	if (!ctx)
		local_irq_restore(*flags);
	return ctx;
}

/*
 * Get the context for a task and increment its pin_count so it
 * can't get swapped to another task.  This also increments its
 * reference count so that the context can't get freed.
 */
static struct perf_event_context *
perf_pin_task_context(struct task_struct *task, int ctxn)
{
	struct perf_event_context *ctx;
	unsigned long flags;

	ctx = perf_lock_task_context(task, ctxn, &flags);
	if (ctx) {
		++ctx->pin_count;
		raw_spin_unlock_irqrestore(&ctx->lock, flags);
	}
	return ctx;
}

static void perf_unpin_context(struct perf_event_context *ctx)
{
	unsigned long flags;

	raw_spin_lock_irqsave(&ctx->lock, flags);
	--ctx->pin_count;
	raw_spin_unlock_irqrestore(&ctx->lock, flags);
}

/*
 * Update the record of the current time in a context.
 */
static void update_context_time(struct perf_event_context *ctx)
{
	u64 now = perf_clock();

	ctx->time += now - ctx->timestamp;
	ctx->timestamp = now;
}

static u64 perf_event_time(struct perf_event *event)
{
	struct perf_event_context *ctx = event->ctx;

	if (is_cgroup_event(event))
		return perf_cgroup_event_time(event);

	return ctx ? ctx->time : 0;
}

/*
 * Update the total_time_enabled and total_time_running fields for a event.
 */
static void update_event_times(struct perf_event *event)
{
	struct perf_event_context *ctx = event->ctx;
	u64 run_end;

	lockdep_assert_held(&ctx->lock);

	if (event->state < PERF_EVENT_STATE_INACTIVE ||
	    event->group_leader->state < PERF_EVENT_STATE_INACTIVE)
		return;

	/*
	 * in cgroup mode, time_enabled represents
	 * the time the event was enabled AND active
	 * tasks were in the monitored cgroup. This is
	 * independent of the activity of the context as
	 * there may be a mix of cgroup and non-cgroup events.
	 *
	 * That is why we treat cgroup events differently
	 * here.
	 */
	if (is_cgroup_event(event))
		run_end = perf_cgroup_event_time(event);
	else if (ctx->is_active)
		run_end = ctx->time;
	else
		run_end = event->tstamp_stopped;

	event->total_time_enabled = run_end - event->tstamp_enabled;

	if (event->state == PERF_EVENT_STATE_INACTIVE)
		run_end = event->tstamp_stopped;
	else
		run_end = perf_event_time(event);

	event->total_time_running = run_end - event->tstamp_running;

}

/*
 * Update total_time_enabled and total_time_running for all events in a group.
 */
static void update_group_times(struct perf_event *leader)
{
	struct perf_event *event;

	update_event_times(leader);
	list_for_each_entry(event, &leader->sibling_list, group_entry)
		update_event_times(event);
}

static struct list_head *
ctx_group_list(struct perf_event *event, struct perf_event_context *ctx)
{
	if (event->attr.pinned)
		return &ctx->pinned_groups;
	else
		return &ctx->flexible_groups;
}

/*
 * Add a event from the lists for its context.
 * Must be called with ctx->mutex and ctx->lock held.
 */
static void
list_add_event(struct perf_event *event, struct perf_event_context *ctx)
{

	lockdep_assert_held(&ctx->lock);

	WARN_ON_ONCE(event->attach_state & PERF_ATTACH_CONTEXT);
	event->attach_state |= PERF_ATTACH_CONTEXT;

	/*
	 * If we're a stand alone event or group leader, we go to the context
	 * list, group events are kept attached to the group so that
	 * perf_group_detach can, at all times, locate all siblings.
	 */
	if (event->group_leader == event) {
		struct list_head *list;

		event->group_caps = event->event_caps;

		list = ctx_group_list(event, ctx);
		list_add_tail(&event->group_entry, list);
	}

	list_update_cgroup_event(event, ctx, true);

	list_add_rcu(&event->event_entry, &ctx->event_list);
	ctx->nr_events++;
	if (event->attr.inherit_stat)
		ctx->nr_stat++;

	ctx->generation++;
}

/*
 * Initialize event state based on the perf_event_attr::disabled.
 */
static inline void perf_event__state_init(struct perf_event *event)
{
	event->state = event->attr.disabled ? PERF_EVENT_STATE_OFF :
					      PERF_EVENT_STATE_INACTIVE;
}

static void __perf_event_read_size(struct perf_event *event, int nr_siblings)
{
	int entry = sizeof(u64); /* value */
	int size = 0;
	int nr = 1;

	if (event->attr.read_format & PERF_FORMAT_TOTAL_TIME_ENABLED)
		size += sizeof(u64);

	if (event->attr.read_format & PERF_FORMAT_TOTAL_TIME_RUNNING)
		size += sizeof(u64);

	if (event->attr.read_format & PERF_FORMAT_ID)
		entry += sizeof(u64);

	if (event->attr.read_format & PERF_FORMAT_GROUP) {
		nr += nr_siblings;
		size += sizeof(u64);
	}

	size += entry * nr;
	event->read_size = size;
}

static void __perf_event_header_size(struct perf_event *event, u64 sample_type)
{
	struct perf_sample_data *data;
	u16 size = 0;

	if (sample_type & PERF_SAMPLE_IP)
		size += sizeof(data->ip);

	if (sample_type & PERF_SAMPLE_ADDR)
		size += sizeof(data->addr);

	if (sample_type & PERF_SAMPLE_PERIOD)
		size += sizeof(data->period);

	if (sample_type & PERF_SAMPLE_WEIGHT)
		size += sizeof(data->weight);

	if (sample_type & PERF_SAMPLE_READ)
		size += event->read_size;

	if (sample_type & PERF_SAMPLE_DATA_SRC)
		size += sizeof(data->data_src.val);

	if (sample_type & PERF_SAMPLE_TRANSACTION)
		size += sizeof(data->txn);

	event->header_size = size;
}

/*
 * Called at perf_event creation and when events are attached/detached from a
 * group.
 */
static void perf_event__header_size(struct perf_event *event)
{
	__perf_event_read_size(event,
			       event->group_leader->nr_siblings);
	__perf_event_header_size(event, event->attr.sample_type);
}

static void perf_event__id_header_size(struct perf_event *event)
{
	struct perf_sample_data *data;
	u64 sample_type = event->attr.sample_type;
	u16 size = 0;

	if (sample_type & PERF_SAMPLE_TID)
		size += sizeof(data->tid_entry);

	if (sample_type & PERF_SAMPLE_TIME)
		size += sizeof(data->time);

	if (sample_type & PERF_SAMPLE_IDENTIFIER)
		size += sizeof(data->id);

	if (sample_type & PERF_SAMPLE_ID)
		size += sizeof(data->id);

	if (sample_type & PERF_SAMPLE_STREAM_ID)
		size += sizeof(data->stream_id);

	if (sample_type & PERF_SAMPLE_CPU)
		size += sizeof(data->cpu_entry);

	event->id_header_size = size;
}

static bool perf_event_validate_size(struct perf_event *event)
{
	/*
	 * The values computed here will be over-written when we actually
	 * attach the event.
	 */
	__perf_event_read_size(event, event->group_leader->nr_siblings + 1);
	__perf_event_header_size(event, event->attr.sample_type & ~PERF_SAMPLE_READ);
	perf_event__id_header_size(event);

	/*
	 * Sum the lot; should not exceed the 64k limit we have on records.
	 * Conservative limit to allow for callchains and other variable fields.
	 */
	if (event->read_size + event->header_size +
	    event->id_header_size + sizeof(struct perf_event_header) >= 16*1024)
		return false;

	return true;
}

static void perf_group_attach(struct perf_event *event)
{
	struct perf_event *group_leader = event->group_leader, *pos;

	/*
	 * We can have double attach due to group movement in perf_event_open.
	 */
	if (event->attach_state & PERF_ATTACH_GROUP)
		return;

	event->attach_state |= PERF_ATTACH_GROUP;

	if (group_leader == event)
		return;

	WARN_ON_ONCE(group_leader->ctx != event->ctx);

	group_leader->group_caps &= event->event_caps;

	list_add_tail(&event->group_entry, &group_leader->sibling_list);
	group_leader->nr_siblings++;

	perf_event__header_size(group_leader);

	list_for_each_entry(pos, &group_leader->sibling_list, group_entry)
		perf_event__header_size(pos);
}

/*
 * Remove a event from the lists for its context.
 * Must be called with ctx->mutex and ctx->lock held.
 */
static void
list_del_event(struct perf_event *event, struct perf_event_context *ctx)
{
	WARN_ON_ONCE(event->ctx != ctx);
	lockdep_assert_held(&ctx->lock);

	/*
	 * We can have double detach due to exit/hot-unplug + close.
	 */
	if (!(event->attach_state & PERF_ATTACH_CONTEXT))
		return;

	event->attach_state &= ~PERF_ATTACH_CONTEXT;

	list_update_cgroup_event(event, ctx, false);

	ctx->nr_events--;
	if (event->attr.inherit_stat)
		ctx->nr_stat--;

	list_del_rcu(&event->event_entry);

	if (event->group_leader == event)
		list_del_init(&event->group_entry);

	update_group_times(event);

	/*
	 * If event was in error state, then keep it
	 * that way, otherwise bogus counts will be
	 * returned on read(). The only way to get out
	 * of error state is by explicit re-enabling
	 * of the event
	 */
	if (event->state > PERF_EVENT_STATE_OFF)
		event->state = PERF_EVENT_STATE_OFF;

	ctx->generation++;
}

static void perf_group_detach(struct perf_event *event)
{
	struct perf_event *sibling, *tmp;
	struct list_head *list = NULL;

	/*
	 * We can have double detach due to exit/hot-unplug + close.
	 */
	if (!(event->attach_state & PERF_ATTACH_GROUP))
		return;

	event->attach_state &= ~PERF_ATTACH_GROUP;

	/*
	 * If this is a sibling, remove it from its group.
	 */
	if (event->group_leader != event) {
		list_del_init(&event->group_entry);
		event->group_leader->nr_siblings--;
		goto out;
	}

	if (!list_empty(&event->group_entry))
		list = &event->group_entry;

	/*
	 * If this was a group event with sibling events then
	 * upgrade the siblings to singleton events by adding them
	 * to whatever list we are on.
	 */
	list_for_each_entry_safe(sibling, tmp, &event->sibling_list, group_entry) {
		if (list)
			list_move_tail(&sibling->group_entry, list);
		sibling->group_leader = sibling;

		/* Inherit group flags from the previous leader */
		sibling->group_caps = event->group_caps;

		WARN_ON_ONCE(sibling->ctx != event->ctx);
	}

out:
	perf_event__header_size(event->group_leader);

	list_for_each_entry(tmp, &event->group_leader->sibling_list, group_entry)
		perf_event__header_size(tmp);
}

static bool is_orphaned_event(struct perf_event *event)
{
	return event->state == PERF_EVENT_STATE_DEAD;
}

static inline int __pmu_filter_match(struct perf_event *event)
{
	struct pmu *pmu = event->pmu;
	return pmu->filter_match ? pmu->filter_match(event) : 1;
}

/*
 * Check whether we should attempt to schedule an event group based on
 * PMU-specific filtering. An event group can consist of HW and SW events,
 * potentially with a SW leader, so we must check all the filters, to
 * determine whether a group is schedulable:
 */
static inline int pmu_filter_match(struct perf_event *event)
{
	struct perf_event *child;

	if (!__pmu_filter_match(event))
		return 0;

	list_for_each_entry(child, &event->sibling_list, group_entry) {
		if (!__pmu_filter_match(child))
			return 0;
	}

	return 1;
}

static inline int
event_filter_match(struct perf_event *event)
{
	return (event->cpu == -1 || event->cpu == smp_processor_id()) &&
	       perf_cgroup_match(event) && pmu_filter_match(event);
}

static void
event_sched_out(struct perf_event *event,
		  struct perf_cpu_context *cpuctx,
		  struct perf_event_context *ctx)
{
	u64 tstamp = perf_event_time(event);
	u64 delta;

	WARN_ON_ONCE(event->ctx != ctx);
	lockdep_assert_held(&ctx->lock);

	/*
	 * An event which could not be activated because of
	 * filter mismatch still needs to have its timings
	 * maintained, otherwise bogus information is return
	 * via read() for time_enabled, time_running:
	 */
	if (event->state == PERF_EVENT_STATE_INACTIVE &&
	    !event_filter_match(event)) {
		delta = tstamp - event->tstamp_stopped;
		event->tstamp_running += delta;
		event->tstamp_stopped = tstamp;
	}

	if (event->state != PERF_EVENT_STATE_ACTIVE)
		return;

	perf_pmu_disable(event->pmu);

	event->tstamp_stopped = tstamp;
	event->pmu->del(event, 0);
	event->oncpu = -1;
	event->state = PERF_EVENT_STATE_INACTIVE;
	if (event->pending_disable) {
		event->pending_disable = 0;
		event->state = PERF_EVENT_STATE_OFF;
	}

	if (!is_software_event(event))
		cpuctx->active_oncpu--;
	if (!--ctx->nr_active)
		perf_event_ctx_deactivate(ctx);
	if (event->attr.freq && event->attr.sample_freq)
		ctx->nr_freq--;
	if (event->attr.exclusive || !cpuctx->active_oncpu)
		cpuctx->exclusive = 0;

	perf_pmu_enable(event->pmu);
}

static void
group_sched_out(struct perf_event *group_event,
		struct perf_cpu_context *cpuctx,
		struct perf_event_context *ctx)
{
	struct perf_event *event;
	int state = group_event->state;

	perf_pmu_disable(ctx->pmu);

	event_sched_out(group_event, cpuctx, ctx);

	/*
	 * Schedule out siblings (if any):
	 */
	list_for_each_entry(event, &group_event->sibling_list, group_entry)
		event_sched_out(event, cpuctx, ctx);

	perf_pmu_enable(ctx->pmu);

	if (state == PERF_EVENT_STATE_ACTIVE && group_event->attr.exclusive)
		cpuctx->exclusive = 0;
}

#define DETACH_GROUP	0x01UL

/*
 * Cross CPU call to remove a performance event
 *
 * We disable the event on the hardware level first. After that we
 * remove it from the context list.
 */
static void
__perf_remove_from_context(struct perf_event *event,
			   struct perf_cpu_context *cpuctx,
			   struct perf_event_context *ctx,
			   void *info)
{
	unsigned long flags = (unsigned long)info;

	event_sched_out(event, cpuctx, ctx);
	if (flags & DETACH_GROUP)
		perf_group_detach(event);
	list_del_event(event, ctx);

	if (!ctx->nr_events && ctx->is_active) {
		ctx->is_active = 0;
		if (ctx->task) {
			WARN_ON_ONCE(cpuctx->task_ctx != ctx);
			cpuctx->task_ctx = NULL;
		}
	}
}

/*
 * Remove the event from a task's (or a CPU's) list of events.
 *
 * If event->ctx is a cloned context, callers must make sure that
 * every task struct that event->ctx->task could possibly point to
 * remains valid.  This is OK when called from perf_release since
 * that only calls us on the top-level context, which can't be a clone.
 * When called from perf_event_exit_task, it's OK because the
 * context has been detached from its task.
 */
static void perf_remove_from_context(struct perf_event *event, unsigned long flags)
{
	lockdep_assert_held(&event->ctx->mutex);

	event_function_call(event, __perf_remove_from_context, (void *)flags);
}

/*
 * Cross CPU call to disable a performance event
 */
static void __perf_event_disable(struct perf_event *event,
				 struct perf_cpu_context *cpuctx,
				 struct perf_event_context *ctx,
				 void *info)
{
	if (event->state < PERF_EVENT_STATE_INACTIVE)
		return;

	update_context_time(ctx);
	update_cgrp_time_from_event(event);
	update_group_times(event);
	if (event == event->group_leader)
		group_sched_out(event, cpuctx, ctx);
	else
		event_sched_out(event, cpuctx, ctx);
	event->state = PERF_EVENT_STATE_OFF;
}

/*
 * Disable a event.
 *
 * If event->ctx is a cloned context, callers must make sure that
 * every task struct that event->ctx->task could possibly point to
 * remains valid.  This condition is satisifed when called through
 * perf_event_for_each_child or perf_event_for_each because they
 * hold the top-level event's child_mutex, so any descendant that
 * goes to exit will block in perf_event_exit_event().
 *
 * When called from perf_pending_event it's OK because event->ctx
 * is the current context on this CPU and preemption is disabled,
 * hence we can't get into perf_event_task_sched_out for this context.
 */
static void _perf_event_disable(struct perf_event *event)
{
	struct perf_event_context *ctx = event->ctx;

	raw_spin_lock_irq(&ctx->lock);
	if (event->state <= PERF_EVENT_STATE_OFF) {
		raw_spin_unlock_irq(&ctx->lock);
		return;
	}
	raw_spin_unlock_irq(&ctx->lock);

	event_function_call(event, __perf_event_disable, NULL);
}

void perf_event_disable_local(struct perf_event *event)
{
	event_function_local(event, __perf_event_disable, NULL);
}

/*
 * Strictly speaking kernel users cannot create groups and therefore this
 * interface does not need the perf_event_ctx_lock() magic.
 */
void perf_event_disable(struct perf_event *event)
{
	struct perf_event_context *ctx;

	ctx = perf_event_ctx_lock(event);
	_perf_event_disable(event);
	perf_event_ctx_unlock(event, ctx);
}
EXPORT_SYMBOL_GPL(perf_event_disable);

static void perf_set_shadow_time(struct perf_event *event,
				 struct perf_event_context *ctx,
				 u64 tstamp)
{
	/*
	 * use the correct time source for the time snapshot
	 *
	 * We could get by without this by leveraging the
	 * fact that to get to this function, the caller
	 * has most likely already called update_context_time()
	 * and update_cgrp_time_xx() and thus both timestamp
	 * are identical (or very close). Given that tstamp is,
	 * already adjusted for cgroup, we could say that:
	 *    tstamp - ctx->timestamp
	 * is equivalent to
	 *    tstamp - cgrp->timestamp.
	 *
	 * Then, in perf_output_read(), the calculation would
	 * work with no changes because:
	 * - event is guaranteed scheduled in
	 * - no scheduled out in between
	 * - thus the timestamp would be the same
	 *
	 * But this is a bit hairy.
	 *
	 * So instead, we have an explicit cgroup call to remain
	 * within the time time source all along. We believe it
	 * is cleaner and simpler to understand.
	 */
	if (is_cgroup_event(event))
		perf_cgroup_set_shadow_time(event, tstamp);
	else
		event->shadow_ctx_time = tstamp - ctx->timestamp;
}

#define MAX_INTERRUPTS (~0ULL)

static void perf_log_throttle(struct perf_event *event, int enable);
static void perf_log_itrace_start(struct perf_event *event);

static int
event_sched_in(struct perf_event *event,
		 struct perf_cpu_context *cpuctx,
		 struct perf_event_context *ctx)
{
	u64 tstamp = perf_event_time(event);
	int ret = 0;

	lockdep_assert_held(&ctx->lock);

	if (event->state <= PERF_EVENT_STATE_OFF)
		return 0;

	WRITE_ONCE(event->oncpu, smp_processor_id());
	/*
	 * Order event::oncpu write to happen before the ACTIVE state
	 * is visible.
	 */
	smp_wmb();
	WRITE_ONCE(event->state, PERF_EVENT_STATE_ACTIVE);

	/*
	 * Unthrottle events, since we scheduled we might have missed several
	 * ticks already, also for a heavily scheduling task there is little
	 * guarantee it'll get a tick in a timely manner.
	 */
	if (unlikely(event->hw.interrupts == MAX_INTERRUPTS)) {
		perf_log_throttle(event, 1);
		event->hw.interrupts = 0;
	}

	/*
	 * The new state must be visible before we turn it on in the hardware:
	 */
	smp_wmb();

	perf_pmu_disable(event->pmu);

	perf_set_shadow_time(event, ctx, tstamp);

	perf_log_itrace_start(event);

	if (event->pmu->add(event, PERF_EF_START)) {
		event->state = PERF_EVENT_STATE_INACTIVE;
		event->oncpu = -1;
		ret = -EAGAIN;
		goto out;
	}

	event->tstamp_running += tstamp - event->tstamp_stopped;

	if (!is_software_event(event))
		cpuctx->active_oncpu++;
	if (!ctx->nr_active++)
		perf_event_ctx_activate(ctx);
	if (event->attr.freq && event->attr.sample_freq)
		ctx->nr_freq++;

	if (event->attr.exclusive)
		cpuctx->exclusive = 1;

out:
	perf_pmu_enable(event->pmu);

	return ret;
}

static int
group_sched_in(struct perf_event *group_event,
	       struct perf_cpu_context *cpuctx,
	       struct perf_event_context *ctx)
{
	struct perf_event *event, *partial_group = NULL;
	struct pmu *pmu = ctx->pmu;
	u64 now = ctx->time;
	bool simulate = false;

	if (group_event->state == PERF_EVENT_STATE_OFF)
		return 0;

	pmu->start_txn(pmu, PERF_PMU_TXN_ADD);

	if (event_sched_in(group_event, cpuctx, ctx)) {
		pmu->cancel_txn(pmu);
		perf_mux_hrtimer_restart(cpuctx);
		return -EAGAIN;
	}

	/*
	 * Schedule in siblings as one group (if any):
	 */
	list_for_each_entry(event, &group_event->sibling_list, group_entry) {
		if (event_sched_in(event, cpuctx, ctx)) {
			partial_group = event;
			goto group_error;
		}
	}

	if (!pmu->commit_txn(pmu))
		return 0;

group_error:
	/*
	 * Groups can be scheduled in as one unit only, so undo any
	 * partial group before returning:
	 * The events up to the failed event are scheduled out normally,
	 * tstamp_stopped will be updated.
	 *
	 * The failed events and the remaining siblings need to have
	 * their timings updated as if they had gone thru event_sched_in()
	 * and event_sched_out(). This is required to get consistent timings
	 * across the group. This also takes care of the case where the group
	 * could never be scheduled by ensuring tstamp_stopped is set to mark
	 * the time the event was actually stopped, such that time delta
	 * calculation in update_event_times() is correct.
	 */
	list_for_each_entry(event, &group_event->sibling_list, group_entry) {
		if (event == partial_group)
			simulate = true;

		if (simulate) {
			event->tstamp_running += now - event->tstamp_stopped;
			event->tstamp_stopped = now;
		} else {
			event_sched_out(event, cpuctx, ctx);
		}
	}
	event_sched_out(group_event, cpuctx, ctx);

	pmu->cancel_txn(pmu);

	perf_mux_hrtimer_restart(cpuctx);

	return -EAGAIN;
}

/*
 * Work out whether we can put this event group on the CPU now.
 */
static int group_can_go_on(struct perf_event *event,
			   struct perf_cpu_context *cpuctx,
			   int can_add_hw)
{
	/*
	 * Groups consisting entirely of software events can always go on.
	 */
	if (event->group_caps & PERF_EV_CAP_SOFTWARE)
		return 1;
	/*
	 * If an exclusive group is already on, no other hardware
	 * events can go on.
	 */
	if (cpuctx->exclusive)
		return 0;
	/*
	 * If this group is exclusive and there are already
	 * events on the CPU, it can't go on.
	 */
	if (event->attr.exclusive && cpuctx->active_oncpu)
		return 0;
	/*
	 * Otherwise, try to add it if all previous groups were able
	 * to go on.
	 */
	return can_add_hw;
}

static void add_event_to_ctx(struct perf_event *event,
			       struct perf_event_context *ctx)
{
	u64 tstamp = perf_event_time(event);

	list_add_event(event, ctx);
	perf_group_attach(event);
	event->tstamp_enabled = tstamp;
	event->tstamp_running = tstamp;
	event->tstamp_stopped = tstamp;
}

static void ctx_sched_out(struct perf_event_context *ctx,
			  struct perf_cpu_context *cpuctx,
			  enum event_type_t event_type);
static void
ctx_sched_in(struct perf_event_context *ctx,
	     struct perf_cpu_context *cpuctx,
	     enum event_type_t event_type,
	     struct task_struct *task);

static void task_ctx_sched_out(struct perf_cpu_context *cpuctx,
			       struct perf_event_context *ctx)
{
	if (!cpuctx->task_ctx)
		return;

	if (WARN_ON_ONCE(ctx != cpuctx->task_ctx))
		return;

	ctx_sched_out(ctx, cpuctx, EVENT_ALL);
}

static void perf_event_sched_in(struct perf_cpu_context *cpuctx,
				struct perf_event_context *ctx,
				struct task_struct *task)
{
	cpu_ctx_sched_in(cpuctx, EVENT_PINNED, task);
	if (ctx)
		ctx_sched_in(ctx, cpuctx, EVENT_PINNED, task);
	cpu_ctx_sched_in(cpuctx, EVENT_FLEXIBLE, task);
	if (ctx)
		ctx_sched_in(ctx, cpuctx, EVENT_FLEXIBLE, task);
}

static void ctx_resched(struct perf_cpu_context *cpuctx,
			struct perf_event_context *task_ctx)
{
	perf_pmu_disable(cpuctx->ctx.pmu);
	if (task_ctx)
		task_ctx_sched_out(cpuctx, task_ctx);
	cpu_ctx_sched_out(cpuctx, EVENT_ALL);
	perf_event_sched_in(cpuctx, task_ctx, current);
	perf_pmu_enable(cpuctx->ctx.pmu);
}

/*
 * Cross CPU call to install and enable a performance event
 *
 * Very similar to remote_function() + event_function() but cannot assume that
 * things like ctx->is_active and cpuctx->task_ctx are set.
 */
static int  __perf_install_in_context(void *info)
{
	struct perf_event *event = info;
	struct perf_event_context *ctx = event->ctx;
	struct perf_cpu_context *cpuctx = __get_cpu_context(ctx);
	struct perf_event_context *task_ctx = cpuctx->task_ctx;
	bool activate = true;
	int ret = 0;

	raw_spin_lock(&cpuctx->ctx.lock);
	if (ctx->task) {
		raw_spin_lock(&ctx->lock);
		task_ctx = ctx;

		/* If we're on the wrong CPU, try again */
		if (task_cpu(ctx->task) != smp_processor_id()) {
			ret = -ESRCH;
			goto unlock;
		}

		/*
		 * If we're on the right CPU, see if the task we target is
		 * current, if not we don't have to activate the ctx, a future
		 * context switch will do that for us.
		 */
		if (ctx->task != current)
			activate = false;
		else
			WARN_ON_ONCE(cpuctx->task_ctx && cpuctx->task_ctx != ctx);

	} else if (task_ctx) {
		raw_spin_lock(&task_ctx->lock);
	}

	if (activate) {
		ctx_sched_out(ctx, cpuctx, EVENT_TIME);
		add_event_to_ctx(event, ctx);
		ctx_resched(cpuctx, task_ctx);
	} else {
		add_event_to_ctx(event, ctx);
	}

unlock:
	perf_ctx_unlock(cpuctx, task_ctx);

	return ret;
}

/*
 * Attach a performance event to a context.
 *
 * Very similar to event_function_call, see comment there.
 */
static void
perf_install_in_context(struct perf_event_context *ctx,
			struct perf_event *event,
			int cpu)
{
	struct task_struct *task = READ_ONCE(ctx->task);

	lockdep_assert_held(&ctx->mutex);

	if (event->cpu != -1)
		event->cpu = cpu;

	/*
	 * Ensures that if we can observe event->ctx, both the event and ctx
	 * will be 'complete'. See perf_iterate_sb_cpu().
	 */
	smp_store_release(&event->ctx, ctx);

	if (!task) {
		cpu_function_call(cpu, __perf_install_in_context, event);
		return;
	}

	/*
	 * Should not happen, we validate the ctx is still alive before calling.
	 */
	if (WARN_ON_ONCE(task == TASK_TOMBSTONE))
		return;

	/*
	 * Installing events is tricky because we cannot rely on ctx->is_active
	 * to be set in case this is the nr_events 0 -> 1 transition.
	 */
again:
	/*
	 * Cannot use task_function_call() because we need to run on the task's
	 * CPU regardless of whether its current or not.
	 */
	if (!cpu_function_call(task_cpu(task), __perf_install_in_context, event))
		return;

	raw_spin_lock_irq(&ctx->lock);
	task = ctx->task;
	if (WARN_ON_ONCE(task == TASK_TOMBSTONE)) {
		/*
		 * Cannot happen because we already checked above (which also
		 * cannot happen), and we hold ctx->mutex, which serializes us
		 * against perf_event_exit_task_context().
		 */
		raw_spin_unlock_irq(&ctx->lock);
		return;
	}
	raw_spin_unlock_irq(&ctx->lock);
	/*
	 * Since !ctx->is_active doesn't mean anything, we must IPI
	 * unconditionally.
	 */
	goto again;
}

/*
 * Put a event into inactive state and update time fields.
 * Enabling the leader of a group effectively enables all
 * the group members that aren't explicitly disabled, so we
 * have to update their ->tstamp_enabled also.
 * Note: this works for group members as well as group leaders
 * since the non-leader members' sibling_lists will be empty.
 */
static void __perf_event_mark_enabled(struct perf_event *event)
{
	struct perf_event *sub;
	u64 tstamp = perf_event_time(event);

	event->state = PERF_EVENT_STATE_INACTIVE;
	event->tstamp_enabled = tstamp - event->total_time_enabled;
	list_for_each_entry(sub, &event->sibling_list, group_entry) {
		if (sub->state >= PERF_EVENT_STATE_INACTIVE)
			sub->tstamp_enabled = tstamp - sub->total_time_enabled;
	}
}

/*
 * Cross CPU call to enable a performance event
 */
static void __perf_event_enable(struct perf_event *event,
				struct perf_cpu_context *cpuctx,
				struct perf_event_context *ctx,
				void *info)
{
	struct perf_event *leader = event->group_leader;
	struct perf_event_context *task_ctx;

	if (event->state >= PERF_EVENT_STATE_INACTIVE ||
	    event->state <= PERF_EVENT_STATE_ERROR)
		return;

	if (ctx->is_active)
		ctx_sched_out(ctx, cpuctx, EVENT_TIME);

	__perf_event_mark_enabled(event);

	if (!ctx->is_active)
		return;

	if (!event_filter_match(event)) {
		if (is_cgroup_event(event))
			perf_cgroup_defer_enabled(event);
		ctx_sched_in(ctx, cpuctx, EVENT_TIME, current);
		return;
	}

	/*
	 * If the event is in a group and isn't the group leader,
	 * then don't put it on unless the group is on.
	 */
	if (leader != event && leader->state != PERF_EVENT_STATE_ACTIVE) {
		ctx_sched_in(ctx, cpuctx, EVENT_TIME, current);
		return;
	}

	task_ctx = cpuctx->task_ctx;
	if (ctx->task)
		WARN_ON_ONCE(task_ctx != ctx);

	ctx_resched(cpuctx, task_ctx);
}

/*
 * Enable a event.
 *
 * If event->ctx is a cloned context, callers must make sure that
 * every task struct that event->ctx->task could possibly point to
 * remains valid.  This condition is satisfied when called through
 * perf_event_for_each_child or perf_event_for_each as described
 * for perf_event_disable.
 */
static void _perf_event_enable(struct perf_event *event)
{
	struct perf_event_context *ctx = event->ctx;

	raw_spin_lock_irq(&ctx->lock);
	if (event->state >= PERF_EVENT_STATE_INACTIVE ||
	    event->state <  PERF_EVENT_STATE_ERROR) {
		raw_spin_unlock_irq(&ctx->lock);
		return;
	}

	/*
	 * If the event is in error state, clear that first.
	 *
	 * That way, if we see the event in error state below, we know that it
	 * has gone back into error state, as distinct from the task having
	 * been scheduled away before the cross-call arrived.
	 */
	if (event->state == PERF_EVENT_STATE_ERROR)
		event->state = PERF_EVENT_STATE_OFF;
	raw_spin_unlock_irq(&ctx->lock);

	event_function_call(event, __perf_event_enable, NULL);
}

/*
 * See perf_event_disable();
 */
void perf_event_enable(struct perf_event *event)
{
	struct perf_event_context *ctx;

	ctx = perf_event_ctx_lock(event);
	_perf_event_enable(event);
	perf_event_ctx_unlock(event, ctx);
}
EXPORT_SYMBOL_GPL(perf_event_enable);

struct stop_event_data {
	struct perf_event	*event;
	unsigned int		restart;
};

static int __perf_event_stop(void *info)
{
	struct stop_event_data *sd = info;
	struct perf_event *event = sd->event;

	/* if it's already INACTIVE, do nothing */
	if (READ_ONCE(event->state) != PERF_EVENT_STATE_ACTIVE)
		return 0;

	/* matches smp_wmb() in event_sched_in() */
	smp_rmb();

	/*
	 * There is a window with interrupts enabled before we get here,
	 * so we need to check again lest we try to stop another CPU's event.
	 */
	if (READ_ONCE(event->oncpu) != smp_processor_id())
		return -EAGAIN;

	event->pmu->stop(event, PERF_EF_UPDATE);

	/*
	 * May race with the actual stop (through perf_pmu_output_stop()),
	 * but it is only used for events with AUX ring buffer, and such
	 * events will refuse to restart because of rb::aux_mmap_count==0,
	 * see comments in perf_aux_output_begin().
	 *
	 * Since this is happening on a event-local CPU, no trace is lost
	 * while restarting.
	 */
	if (sd->restart)
		event->pmu->start(event, PERF_EF_START);

	return 0;
}

static int perf_event_restart(struct perf_event *event)
{
	struct stop_event_data sd = {
		.event		= event,
		.restart	= 1,
	};
	int ret = 0;

	do {
		if (READ_ONCE(event->state) != PERF_EVENT_STATE_ACTIVE)
			return 0;

		/* matches smp_wmb() in event_sched_in() */
		smp_rmb();

		/*
		 * We only want to restart ACTIVE events, so if the event goes
		 * inactive here (event->oncpu==-1), there's nothing more to do;
		 * fall through with ret==-ENXIO.
		 */
		ret = cpu_function_call(READ_ONCE(event->oncpu),
					__perf_event_stop, &sd);
	} while (ret == -EAGAIN);

	return ret;
}

/*
 * In order to contain the amount of racy and tricky in the address filter
 * configuration management, it is a two part process:
 *
 * (p1) when userspace mappings change as a result of (1) or (2) or (3) below,
 *      we update the addresses of corresponding vmas in
 *	event::addr_filters_offs array and bump the event::addr_filters_gen;
 * (p2) when an event is scheduled in (pmu::add), it calls
 *      perf_event_addr_filters_sync() which calls pmu::addr_filters_sync()
 *      if the generation has changed since the previous call.
 *
 * If (p1) happens while the event is active, we restart it to force (p2).
 *
 * (1) perf_addr_filters_apply(): adjusting filters' offsets based on
 *     pre-existing mappings, called once when new filters arrive via SET_FILTER
 *     ioctl;
 * (2) perf_addr_filters_adjust(): adjusting filters' offsets based on newly
 *     registered mapping, called for every new mmap(), with mm::mmap_sem down
 *     for reading;
 * (3) perf_event_addr_filters_exec(): clearing filters' offsets in the process
 *     of exec.
 */
void perf_event_addr_filters_sync(struct perf_event *event)
{
	struct perf_addr_filters_head *ifh = perf_event_addr_filters(event);

	if (!has_addr_filter(event))
		return;

	raw_spin_lock(&ifh->lock);
	if (event->addr_filters_gen != event->hw.addr_filters_gen) {
		event->pmu->addr_filters_sync(event);
		event->hw.addr_filters_gen = event->addr_filters_gen;
	}
	raw_spin_unlock(&ifh->lock);
}
EXPORT_SYMBOL_GPL(perf_event_addr_filters_sync);

static int _perf_event_refresh(struct perf_event *event, int refresh)
{
	/*
	 * not supported on inherited events
	 */
	if (event->attr.inherit || !is_sampling_event(event))
		return -EINVAL;

	atomic_add(refresh, &event->event_limit);
	_perf_event_enable(event);

	return 0;
}

/*
 * See perf_event_disable()
 */
int perf_event_refresh(struct perf_event *event, int refresh)
{
	struct perf_event_context *ctx;
	int ret;

	ctx = perf_event_ctx_lock(event);
	ret = _perf_event_refresh(event, refresh);
	perf_event_ctx_unlock(event, ctx);

	return ret;
}
EXPORT_SYMBOL_GPL(perf_event_refresh);

static void ctx_sched_out(struct perf_event_context *ctx,
			  struct perf_cpu_context *cpuctx,
			  enum event_type_t event_type)
{
	int is_active = ctx->is_active;
	struct perf_event *event;

	lockdep_assert_held(&ctx->lock);

	if (likely(!ctx->nr_events)) {
		/*
		 * See __perf_remove_from_context().
		 */
		WARN_ON_ONCE(ctx->is_active);
		if (ctx->task)
			WARN_ON_ONCE(cpuctx->task_ctx);
		return;
	}

	ctx->is_active &= ~event_type;
	if (!(ctx->is_active & EVENT_ALL))
		ctx->is_active = 0;

	if (ctx->task) {
		WARN_ON_ONCE(cpuctx->task_ctx != ctx);
		if (!ctx->is_active)
			cpuctx->task_ctx = NULL;
	}

	/*
	 * Always update time if it was set; not only when it changes.
	 * Otherwise we can 'forget' to update time for any but the last
	 * context we sched out. For example:
	 *
	 *   ctx_sched_out(.event_type = EVENT_FLEXIBLE)
	 *   ctx_sched_out(.event_type = EVENT_PINNED)
	 *
	 * would only update time for the pinned events.
	 */
	if (is_active & EVENT_TIME) {
		/* update (and stop) ctx time */
		update_context_time(ctx);
		update_cgrp_time_from_cpuctx(cpuctx);
	}

	is_active ^= ctx->is_active; /* changed bits */

	if (!ctx->nr_active || !(is_active & EVENT_ALL))
		return;

	perf_pmu_disable(ctx->pmu);
	if (is_active & EVENT_PINNED) {
		list_for_each_entry(event, &ctx->pinned_groups, group_entry)
			group_sched_out(event, cpuctx, ctx);
	}

	if (is_active & EVENT_FLEXIBLE) {
		list_for_each_entry(event, &ctx->flexible_groups, group_entry)
			group_sched_out(event, cpuctx, ctx);
	}
	perf_pmu_enable(ctx->pmu);
}

/*
 * Test whether two contexts are equivalent, i.e. whether they have both been
 * cloned from the same version of the same context.
 *
 * Equivalence is measured using a generation number in the context that is
 * incremented on each modification to it; see unclone_ctx(), list_add_event()
 * and list_del_event().
 */
static int context_equiv(struct perf_event_context *ctx1,
			 struct perf_event_context *ctx2)
{
	lockdep_assert_held(&ctx1->lock);
	lockdep_assert_held(&ctx2->lock);

	/* Pinning disables the swap optimization */
	if (ctx1->pin_count || ctx2->pin_count)
		return 0;

	/* If ctx1 is the parent of ctx2 */
	if (ctx1 == ctx2->parent_ctx && ctx1->generation == ctx2->parent_gen)
		return 1;

	/* If ctx2 is the parent of ctx1 */
	if (ctx1->parent_ctx == ctx2 && ctx1->parent_gen == ctx2->generation)
		return 1;

	/*
	 * If ctx1 and ctx2 have the same parent; we flatten the parent
	 * hierarchy, see perf_event_init_context().
	 */
	if (ctx1->parent_ctx && ctx1->parent_ctx == ctx2->parent_ctx &&
			ctx1->parent_gen == ctx2->parent_gen)
		return 1;

	/* Unmatched */
	return 0;
}

static void __perf_event_sync_stat(struct perf_event *event,
				     struct perf_event *next_event)
{
	u64 value;

	if (!event->attr.inherit_stat)
		return;

	/*
	 * Update the event value, we cannot use perf_event_read()
	 * because we're in the middle of a context switch and have IRQs
	 * disabled, which upsets smp_call_function_single(), however
	 * we know the event must be on the current CPU, therefore we
	 * don't need to use it.
	 */
	switch (event->state) {
	case PERF_EVENT_STATE_ACTIVE:
		event->pmu->read(event);
		/* fall-through */

	case PERF_EVENT_STATE_INACTIVE:
		update_event_times(event);
		break;

	default:
		break;
	}

	/*
	 * In order to keep per-task stats reliable we need to flip the event
	 * values when we flip the contexts.
	 */
	value = local64_read(&next_event->count);
	value = local64_xchg(&event->count, value);
	local64_set(&next_event->count, value);

	swap(event->total_time_enabled, next_event->total_time_enabled);
	swap(event->total_time_running, next_event->total_time_running);

	/*
	 * Since we swizzled the values, update the user visible data too.
	 */
	perf_event_update_userpage(event);
	perf_event_update_userpage(next_event);
}

static void perf_event_sync_stat(struct perf_event_context *ctx,
				   struct perf_event_context *next_ctx)
{
	struct perf_event *event, *next_event;

	if (!ctx->nr_stat)
		return;

	update_context_time(ctx);

	event = list_first_entry(&ctx->event_list,
				   struct perf_event, event_entry);

	next_event = list_first_entry(&next_ctx->event_list,
					struct perf_event, event_entry);

	while (&event->event_entry != &ctx->event_list &&
	       &next_event->event_entry != &next_ctx->event_list) {

		__perf_event_sync_stat(event, next_event);

		event = list_next_entry(event, event_entry);
		next_event = list_next_entry(next_event, event_entry);
	}
}

static void perf_event_context_sched_out(struct task_struct *task, int ctxn,
					 struct task_struct *next)
{
	struct perf_event_context *ctx = task->perf_event_ctxp[ctxn];
	struct perf_event_context *next_ctx;
	struct perf_event_context *parent, *next_parent;
	struct perf_cpu_context *cpuctx;
	int do_switch = 1;

	if (likely(!ctx))
		return;

	cpuctx = __get_cpu_context(ctx);
	if (!cpuctx->task_ctx)
		return;

	rcu_read_lock();
	next_ctx = next->perf_event_ctxp[ctxn];
	if (!next_ctx)
		goto unlock;

	parent = rcu_dereference(ctx->parent_ctx);
	next_parent = rcu_dereference(next_ctx->parent_ctx);

	/* If neither context have a parent context; they cannot be clones. */
	if (!parent && !next_parent)
		goto unlock;

	if (next_parent == ctx || next_ctx == parent || next_parent == parent) {
		/*
		 * Looks like the two contexts are clones, so we might be
		 * able to optimize the context switch.  We lock both
		 * contexts and check that they are clones under the
		 * lock (including re-checking that neither has been
		 * uncloned in the meantime).  It doesn't matter which
		 * order we take the locks because no other cpu could
		 * be trying to lock both of these tasks.
		 */
		raw_spin_lock(&ctx->lock);
		raw_spin_lock_nested(&next_ctx->lock, SINGLE_DEPTH_NESTING);
		if (context_equiv(ctx, next_ctx)) {
			WRITE_ONCE(ctx->task, next);
			WRITE_ONCE(next_ctx->task, task);

			swap(ctx->task_ctx_data, next_ctx->task_ctx_data);

			/*
			 * RCU_INIT_POINTER here is safe because we've not
			 * modified the ctx and the above modification of
			 * ctx->task and ctx->task_ctx_data are immaterial
			 * since those values are always verified under
			 * ctx->lock which we're now holding.
			 */
			RCU_INIT_POINTER(task->perf_event_ctxp[ctxn], next_ctx);
			RCU_INIT_POINTER(next->perf_event_ctxp[ctxn], ctx);

			do_switch = 0;

			perf_event_sync_stat(ctx, next_ctx);
		}
		raw_spin_unlock(&next_ctx->lock);
		raw_spin_unlock(&ctx->lock);
	}
unlock:
	rcu_read_unlock();

	if (do_switch) {
		raw_spin_lock(&ctx->lock);
		task_ctx_sched_out(cpuctx, ctx);
		raw_spin_unlock(&ctx->lock);
	}
}

static DEFINE_PER_CPU(struct list_head, sched_cb_list);

void perf_sched_cb_dec(struct pmu *pmu)
{
	struct perf_cpu_context *cpuctx = this_cpu_ptr(pmu->pmu_cpu_context);

	this_cpu_dec(perf_sched_cb_usages);

	if (!--cpuctx->sched_cb_usage)
		list_del(&cpuctx->sched_cb_entry);
}


void perf_sched_cb_inc(struct pmu *pmu)
{
	struct perf_cpu_context *cpuctx = this_cpu_ptr(pmu->pmu_cpu_context);

	if (!cpuctx->sched_cb_usage++)
		list_add(&cpuctx->sched_cb_entry, this_cpu_ptr(&sched_cb_list));

	this_cpu_inc(perf_sched_cb_usages);
}

/*
 * This function provides the context switch callback to the lower code
 * layer. It is invoked ONLY when the context switch callback is enabled.
 *
 * This callback is relevant even to per-cpu events; for example multi event
 * PEBS requires this to provide PID/TID information. This requires we flush
 * all queued PEBS records before we context switch to a new task.
 */
static void perf_pmu_sched_task(struct task_struct *prev,
				struct task_struct *next,
				bool sched_in)
{
	struct perf_cpu_context *cpuctx;
	struct pmu *pmu;

	if (prev == next)
		return;

	list_for_each_entry(cpuctx, this_cpu_ptr(&sched_cb_list), sched_cb_entry) {
		pmu = cpuctx->unique_pmu; /* software PMUs will not have sched_task */

		if (WARN_ON_ONCE(!pmu->sched_task))
			continue;

		perf_ctx_lock(cpuctx, cpuctx->task_ctx);
		perf_pmu_disable(pmu);

		pmu->sched_task(cpuctx->task_ctx, sched_in);

		perf_pmu_enable(pmu);
		perf_ctx_unlock(cpuctx, cpuctx->task_ctx);
	}
}

static void perf_event_switch(struct task_struct *task,
			      struct task_struct *next_prev, bool sched_in);

#define for_each_task_context_nr(ctxn)					\
	for ((ctxn) = 0; (ctxn) < perf_nr_task_contexts; (ctxn)++)

/*
 * Called from scheduler to remove the events of the current task,
 * with interrupts disabled.
 *
 * We stop each event and update the event value in event->count.
 *
 * This does not protect us against NMI, but disable()
 * sets the disabled bit in the control field of event _before_
 * accessing the event control register. If a NMI hits, then it will
 * not restart the event.
 */
void __perf_event_task_sched_out(struct task_struct *task,
				 struct task_struct *next)
{
	int ctxn;

	if (__this_cpu_read(perf_sched_cb_usages))
		perf_pmu_sched_task(task, next, false);

	if (atomic_read(&nr_switch_events))
		perf_event_switch(task, next, false);

	for_each_task_context_nr(ctxn)
		perf_event_context_sched_out(task, ctxn, next);

	/*
	 * if cgroup events exist on this CPU, then we need
	 * to check if we have to switch out PMU state.
	 * cgroup event are system-wide mode only
	 */
	if (atomic_read(this_cpu_ptr(&perf_cgroup_events)))
		perf_cgroup_sched_out(task, next);
}

/*
 * Called with IRQs disabled
 */
static void cpu_ctx_sched_out(struct perf_cpu_context *cpuctx,
			      enum event_type_t event_type)
{
	ctx_sched_out(&cpuctx->ctx, cpuctx, event_type);
}

static void
ctx_pinned_sched_in(struct perf_event_context *ctx,
		    struct perf_cpu_context *cpuctx)
{
	struct perf_event *event;

	list_for_each_entry(event, &ctx->pinned_groups, group_entry) {
		if (event->state <= PERF_EVENT_STATE_OFF)
			continue;
		if (!event_filter_match(event))
			continue;

		/* may need to reset tstamp_enabled */
		if (is_cgroup_event(event))
			perf_cgroup_mark_enabled(event, ctx);

		if (group_can_go_on(event, cpuctx, 1))
			group_sched_in(event, cpuctx, ctx);

		/*
		 * If this pinned group hasn't been scheduled,
		 * put it in error state.
		 */
		if (event->state == PERF_EVENT_STATE_INACTIVE) {
			update_group_times(event);
			event->state = PERF_EVENT_STATE_ERROR;
		}
	}
}

static void
ctx_flexible_sched_in(struct perf_event_context *ctx,
		      struct perf_cpu_context *cpuctx)
{
	struct perf_event *event;
	int can_add_hw = 1;

	list_for_each_entry(event, &ctx->flexible_groups, group_entry) {
		/* Ignore events in OFF or ERROR state */
		if (event->state <= PERF_EVENT_STATE_OFF)
			continue;
		/*
		 * Listen to the 'cpu' scheduling filter constraint
		 * of events:
		 */
		if (!event_filter_match(event))
			continue;

		/* may need to reset tstamp_enabled */
		if (is_cgroup_event(event))
			perf_cgroup_mark_enabled(event, ctx);

		if (group_can_go_on(event, cpuctx, can_add_hw)) {
			if (group_sched_in(event, cpuctx, ctx))
				can_add_hw = 0;
		}
	}
}

static void
ctx_sched_in(struct perf_event_context *ctx,
	     struct perf_cpu_context *cpuctx,
	     enum event_type_t event_type,
	     struct task_struct *task)
{
	int is_active = ctx->is_active;
	u64 now;

	lockdep_assert_held(&ctx->lock);

	if (likely(!ctx->nr_events))
		return;

	ctx->is_active |= (event_type | EVENT_TIME);
	if (ctx->task) {
		if (!is_active)
			cpuctx->task_ctx = ctx;
		else
			WARN_ON_ONCE(cpuctx->task_ctx != ctx);
	}

	is_active ^= ctx->is_active; /* changed bits */

	if (is_active & EVENT_TIME) {
		/* start ctx time */
		now = perf_clock();
		ctx->timestamp = now;
		perf_cgroup_set_timestamp(task, ctx);
	}

	/*
	 * First go through the list and put on any pinned groups
	 * in order to give them the best chance of going on.
	 */
	if (is_active & EVENT_PINNED)
		ctx_pinned_sched_in(ctx, cpuctx);

	/* Then walk through the lower prio flexible groups */
	if (is_active & EVENT_FLEXIBLE)
		ctx_flexible_sched_in(ctx, cpuctx);
}

static void cpu_ctx_sched_in(struct perf_cpu_context *cpuctx,
			     enum event_type_t event_type,
			     struct task_struct *task)
{
	struct perf_event_context *ctx = &cpuctx->ctx;

	ctx_sched_in(ctx, cpuctx, event_type, task);
}

static void perf_event_context_sched_in(struct perf_event_context *ctx,
					struct task_struct *task)
{
	struct perf_cpu_context *cpuctx;

	cpuctx = __get_cpu_context(ctx);
	if (cpuctx->task_ctx == ctx)
		return;

	perf_ctx_lock(cpuctx, ctx);
	perf_pmu_disable(ctx->pmu);
	/*
	 * We want to keep the following priority order:
	 * cpu pinned (that don't need to move), task pinned,
	 * cpu flexible, task flexible.
	 */
	cpu_ctx_sched_out(cpuctx, EVENT_FLEXIBLE);
	perf_event_sched_in(cpuctx, ctx, task);
	perf_pmu_enable(ctx->pmu);
	perf_ctx_unlock(cpuctx, ctx);
}

/*
 * Called from scheduler to add the events of the current task
 * with interrupts disabled.
 *
 * We restore the event value and then enable it.
 *
 * This does not protect us against NMI, but enable()
 * sets the enabled bit in the control field of event _before_
 * accessing the event control register. If a NMI hits, then it will
 * keep the event running.
 */
void __perf_event_task_sched_in(struct task_struct *prev,
				struct task_struct *task)
{
	struct perf_event_context *ctx;
	int ctxn;

	/*
	 * If cgroup events exist on this CPU, then we need to check if we have
	 * to switch in PMU state; cgroup event are system-wide mode only.
	 *
	 * Since cgroup events are CPU events, we must schedule these in before
	 * we schedule in the task events.
	 */
	if (atomic_read(this_cpu_ptr(&perf_cgroup_events)))
		perf_cgroup_sched_in(prev, task);

	for_each_task_context_nr(ctxn) {
		ctx = task->perf_event_ctxp[ctxn];
		if (likely(!ctx))
			continue;

		perf_event_context_sched_in(ctx, task);
	}

	if (atomic_read(&nr_switch_events))
		perf_event_switch(task, prev, true);

	if (__this_cpu_read(perf_sched_cb_usages))
		perf_pmu_sched_task(prev, task, true);
}

static u64 perf_calculate_period(struct perf_event *event, u64 nsec, u64 count)
{
	u64 frequency = event->attr.sample_freq;
	u64 sec = NSEC_PER_SEC;
	u64 divisor, dividend;

	int count_fls, nsec_fls, frequency_fls, sec_fls;

	count_fls = fls64(count);
	nsec_fls = fls64(nsec);
	frequency_fls = fls64(frequency);
	sec_fls = 30;

	/*
	 * We got @count in @nsec, with a target of sample_freq HZ
	 * the target period becomes:
	 *
	 *             @count * 10^9
	 * period = -------------------
	 *          @nsec * sample_freq
	 *
	 */

	/*
	 * Reduce accuracy by one bit such that @a and @b converge
	 * to a similar magnitude.
	 */
#define REDUCE_FLS(a, b)		\
do {					\
	if (a##_fls > b##_fls) {	\
		a >>= 1;		\
		a##_fls--;		\
	} else {			\
		b >>= 1;		\
		b##_fls--;		\
	}				\
} while (0)

	/*
	 * Reduce accuracy until either term fits in a u64, then proceed with
	 * the other, so that finally we can do a u64/u64 division.
	 */
	while (count_fls + sec_fls > 64 && nsec_fls + frequency_fls > 64) {
		REDUCE_FLS(nsec, frequency);
		REDUCE_FLS(sec, count);
	}

	if (count_fls + sec_fls > 64) {
		divisor = nsec * frequency;

		while (count_fls + sec_fls > 64) {
			REDUCE_FLS(count, sec);
			divisor >>= 1;
		}

		dividend = count * sec;
	} else {
		dividend = count * sec;

		while (nsec_fls + frequency_fls > 64) {
			REDUCE_FLS(nsec, frequency);
			dividend >>= 1;
		}

		divisor = nsec * frequency;
	}

	if (!divisor)
		return dividend;

	return div64_u64(dividend, divisor);
}

static DEFINE_PER_CPU(int, perf_throttled_count);
static DEFINE_PER_CPU(u64, perf_throttled_seq);

static void perf_adjust_period(struct perf_event *event, u64 nsec, u64 count, bool disable)
{
	struct hw_perf_event *hwc = &event->hw;
	s64 period, sample_period;
	s64 delta;

	period = perf_calculate_period(event, nsec, count);

	delta = (s64)(period - hwc->sample_period);
	delta = (delta + 7) / 8; /* low pass filter */

	sample_period = hwc->sample_period + delta;

	if (!sample_period)
		sample_period = 1;

	hwc->sample_period = sample_period;

	if (local64_read(&hwc->period_left) > 8*sample_period) {
		if (disable)
			event->pmu->stop(event, PERF_EF_UPDATE);

		local64_set(&hwc->period_left, 0);

		if (disable)
			event->pmu->start(event, PERF_EF_RELOAD);
	}
}

/*
 * combine freq adjustment with unthrottling to avoid two passes over the
 * events. At the same time, make sure, having freq events does not change
 * the rate of unthrottling as that would introduce bias.
 */
static void perf_adjust_freq_unthr_context(struct perf_event_context *ctx,
					   int needs_unthr)
{
	struct perf_event *event;
	struct hw_perf_event *hwc;
	u64 now, period = TICK_NSEC;
	s64 delta;

	/*
	 * only need to iterate over all events iff:
	 * - context have events in frequency mode (needs freq adjust)
	 * - there are events to unthrottle on this cpu
	 */
	if (!(ctx->nr_freq || needs_unthr))
		return;

	raw_spin_lock(&ctx->lock);
	perf_pmu_disable(ctx->pmu);

	list_for_each_entry_rcu(event, &ctx->event_list, event_entry) {
		if (event->state != PERF_EVENT_STATE_ACTIVE)
			continue;

		if (!event_filter_match(event))
			continue;

		perf_pmu_disable(event->pmu);

		hwc = &event->hw;

		if (hwc->interrupts == MAX_INTERRUPTS) {
			hwc->interrupts = 0;
			perf_log_throttle(event, 1);
			event->pmu->start(event, 0);
		}

		if (!event->attr.freq || !event->attr.sample_freq)
			goto next;

		/*
		 * stop the event and update event->count
		 */
		event->pmu->stop(event, PERF_EF_UPDATE);

		now = local64_read(&event->count);
		delta = now - hwc->freq_count_stamp;
		hwc->freq_count_stamp = now;

		/*
		 * restart the event
		 * reload only if value has changed
		 * we have stopped the event so tell that
		 * to perf_adjust_period() to avoid stopping it
		 * twice.
		 */
		if (delta > 0)
			perf_adjust_period(event, period, delta, false);

		event->pmu->start(event, delta > 0 ? PERF_EF_RELOAD : 0);
	next:
		perf_pmu_enable(event->pmu);
	}

	perf_pmu_enable(ctx->pmu);
	raw_spin_unlock(&ctx->lock);
}

/*
 * Round-robin a context's events:
 */
static void rotate_ctx(struct perf_event_context *ctx)
{
	/*
	 * Rotate the first entry last of non-pinned groups. Rotation might be
	 * disabled by the inheritance code.
	 */
	if (!ctx->rotate_disable)
		list_rotate_left(&ctx->flexible_groups);
}

static int perf_rotate_context(struct perf_cpu_context *cpuctx)
{
	struct perf_event_context *ctx = NULL;
	int rotate = 0;

	if (cpuctx->ctx.nr_events) {
		if (cpuctx->ctx.nr_events != cpuctx->ctx.nr_active)
			rotate = 1;
	}

	ctx = cpuctx->task_ctx;
	if (ctx && ctx->nr_events) {
		if (ctx->nr_events != ctx->nr_active)
			rotate = 1;
	}

	if (!rotate)
		goto done;

	perf_ctx_lock(cpuctx, cpuctx->task_ctx);
	perf_pmu_disable(cpuctx->ctx.pmu);

	cpu_ctx_sched_out(cpuctx, EVENT_FLEXIBLE);
	if (ctx)
		ctx_sched_out(ctx, cpuctx, EVENT_FLEXIBLE);

	rotate_ctx(&cpuctx->ctx);
	if (ctx)
		rotate_ctx(ctx);

	perf_event_sched_in(cpuctx, ctx, current);

	perf_pmu_enable(cpuctx->ctx.pmu);
	perf_ctx_unlock(cpuctx, cpuctx->task_ctx);
done:

	return rotate;
}

void perf_event_task_tick(void)
{
	struct list_head *head = this_cpu_ptr(&active_ctx_list);
	struct perf_event_context *ctx, *tmp;
	int throttled;

	WARN_ON(!irqs_disabled());

	__this_cpu_inc(perf_throttled_seq);
	throttled = __this_cpu_xchg(perf_throttled_count, 0);
	tick_dep_clear_cpu(smp_processor_id(), TICK_DEP_BIT_PERF_EVENTS);

	list_for_each_entry_safe(ctx, tmp, head, active_ctx_list)
		perf_adjust_freq_unthr_context(ctx, throttled);
}

static int event_enable_on_exec(struct perf_event *event,
				struct perf_event_context *ctx)
{
	if (!event->attr.enable_on_exec)
		return 0;

	event->attr.enable_on_exec = 0;
	if (event->state >= PERF_EVENT_STATE_INACTIVE)
		return 0;

	__perf_event_mark_enabled(event);

	return 1;
}

/*
 * Enable all of a task's events that have been marked enable-on-exec.
 * This expects task == current.
 */
static void perf_event_enable_on_exec(int ctxn)
{
	struct perf_event_context *ctx, *clone_ctx = NULL;
	struct perf_cpu_context *cpuctx;
	struct perf_event *event;
	unsigned long flags;
	int enabled = 0;

	local_irq_save(flags);
	ctx = current->perf_event_ctxp[ctxn];
	if (!ctx || !ctx->nr_events)
		goto out;

	cpuctx = __get_cpu_context(ctx);
	perf_ctx_lock(cpuctx, ctx);
	ctx_sched_out(ctx, cpuctx, EVENT_TIME);
	list_for_each_entry(event, &ctx->event_list, event_entry)
		enabled |= event_enable_on_exec(event, ctx);

	/*
	 * Unclone and reschedule this context if we enabled any event.
	 */
	if (enabled) {
		clone_ctx = unclone_ctx(ctx);
		ctx_resched(cpuctx, ctx);
	}
	perf_ctx_unlock(cpuctx, ctx);

out:
	local_irq_restore(flags);

	if (clone_ctx)
		put_ctx(clone_ctx);
}

struct perf_read_data {
	struct perf_event *event;
	bool group;
	int ret;
};

static int find_cpu_to_read(struct perf_event *event, int local_cpu)
{
	int event_cpu = event->oncpu;
	u16 local_pkg, event_pkg;

	if (event->group_caps & PERF_EV_CAP_READ_ACTIVE_PKG) {
		event_pkg =  topology_physical_package_id(event_cpu);
		local_pkg =  topology_physical_package_id(local_cpu);

		if (event_pkg == local_pkg)
			return local_cpu;
	}

	return event_cpu;
}

/*
 * Cross CPU call to read the hardware event
 */
static void __perf_event_read(void *info)
{
	struct perf_read_data *data = info;
	struct perf_event *sub, *event = data->event;
	struct perf_event_context *ctx = event->ctx;
	struct perf_cpu_context *cpuctx = __get_cpu_context(ctx);
	struct pmu *pmu = event->pmu;

	/*
	 * If this is a task context, we need to check whether it is
	 * the current task context of this cpu.  If not it has been
	 * scheduled out before the smp call arrived.  In that case
	 * event->count would have been updated to a recent sample
	 * when the event was scheduled out.
	 */
	if (ctx->task && cpuctx->task_ctx != ctx)
		return;

	raw_spin_lock(&ctx->lock);
	if (ctx->is_active) {
		update_context_time(ctx);
		update_cgrp_time_from_event(event);
	}

	update_event_times(event);
	if (event->state != PERF_EVENT_STATE_ACTIVE)
		goto unlock;

	if (!data->group) {
		pmu->read(event);
		data->ret = 0;
		goto unlock;
	}

	pmu->start_txn(pmu, PERF_PMU_TXN_READ);

	pmu->read(event);

	list_for_each_entry(sub, &event->sibling_list, group_entry) {
		update_event_times(sub);
		if (sub->state == PERF_EVENT_STATE_ACTIVE) {
			/*
			 * Use sibling's PMU rather than @event's since
			 * sibling could be on different (eg: software) PMU.
			 */
			sub->pmu->read(sub);
		}
	}

	data->ret = pmu->commit_txn(pmu);

unlock:
	raw_spin_unlock(&ctx->lock);
}

static inline u64 perf_event_count(struct perf_event *event)
{
	if (event->pmu->count)
		return event->pmu->count(event);

	return __perf_event_count(event);
}

/*
 * NMI-safe method to read a local event, that is an event that
 * is:
 *   - either for the current task, or for this CPU
 *   - does not have inherit set, for inherited task events
 *     will not be local and we cannot read them atomically
 *   - must not have a pmu::count method
 */
u64 perf_event_read_local(struct perf_event *event)
{
	unsigned long flags;
	u64 val;

	/*
	 * Disabling interrupts avoids all counter scheduling (context
	 * switches, timer based rotation and IPIs).
	 */
	local_irq_save(flags);

	/* If this is a per-task event, it must be for current */
	WARN_ON_ONCE((event->attach_state & PERF_ATTACH_TASK) &&
		     event->hw.target != current);

	/* If this is a per-CPU event, it must be for this CPU */
	WARN_ON_ONCE(!(event->attach_state & PERF_ATTACH_TASK) &&
		     event->cpu != smp_processor_id());

	/*
	 * It must not be an event with inherit set, we cannot read
	 * all child counters from atomic context.
	 */
	WARN_ON_ONCE(event->attr.inherit);

	/*
	 * It must not have a pmu::count method, those are not
	 * NMI safe.
	 */
	WARN_ON_ONCE(event->pmu->count);

	/*
	 * If the event is currently on this CPU, its either a per-task event,
	 * or local to this CPU. Furthermore it means its ACTIVE (otherwise
	 * oncpu == -1).
	 */
	if (event->oncpu == smp_processor_id())
		event->pmu->read(event);

	val = local64_read(&event->count);
	local_irq_restore(flags);

	return val;
}

static int perf_event_read(struct perf_event *event, bool group)
{
	int ret = 0, cpu_to_read, local_cpu;

	/*
	 * If event is enabled and currently active on a CPU, update the
	 * value in the event structure:
	 */
	if (event->state == PERF_EVENT_STATE_ACTIVE) {
		struct perf_read_data data = {
			.event = event,
			.group = group,
			.ret = 0,
		};
<<<<<<< HEAD

		local_cpu = get_cpu();
		cpu_to_read = find_cpu_to_read(event, local_cpu);
		put_cpu();

		ret = smp_call_function_single(cpu_to_read, __perf_event_read, &data, 1);
		/* The event must have been read from an online CPU: */
		WARN_ON_ONCE(ret);
		ret = ret ? : data.ret;
=======
		/*
		 * Purposely ignore the smp_call_function_single() return
		 * value.
		 *
		 * If event->oncpu isn't a valid CPU it means the event got
		 * scheduled out and that will have updated the event count.
		 *
		 * Therefore, either way, we'll have an up-to-date event count
		 * after this.
		 */
		(void)smp_call_function_single(event->oncpu, __perf_event_read, &data, 1);
		ret = data.ret;
>>>>>>> 58763148
	} else if (event->state == PERF_EVENT_STATE_INACTIVE) {
		struct perf_event_context *ctx = event->ctx;
		unsigned long flags;

		raw_spin_lock_irqsave(&ctx->lock, flags);
		/*
		 * may read while context is not active
		 * (e.g., thread is blocked), in that case
		 * we cannot update context time
		 */
		if (ctx->is_active) {
			update_context_time(ctx);
			update_cgrp_time_from_event(event);
		}
		if (group)
			update_group_times(event);
		else
			update_event_times(event);
		raw_spin_unlock_irqrestore(&ctx->lock, flags);
	}

	return ret;
}

/*
 * Initialize the perf_event context in a task_struct:
 */
static void __perf_event_init_context(struct perf_event_context *ctx)
{
	raw_spin_lock_init(&ctx->lock);
	mutex_init(&ctx->mutex);
	INIT_LIST_HEAD(&ctx->active_ctx_list);
	INIT_LIST_HEAD(&ctx->pinned_groups);
	INIT_LIST_HEAD(&ctx->flexible_groups);
	INIT_LIST_HEAD(&ctx->event_list);
	atomic_set(&ctx->refcount, 1);
}

static struct perf_event_context *
alloc_perf_context(struct pmu *pmu, struct task_struct *task)
{
	struct perf_event_context *ctx;

	ctx = kzalloc(sizeof(struct perf_event_context), GFP_KERNEL);
	if (!ctx)
		return NULL;

	__perf_event_init_context(ctx);
	if (task) {
		ctx->task = task;
		get_task_struct(task);
	}
	ctx->pmu = pmu;

	return ctx;
}

static struct task_struct *
find_lively_task_by_vpid(pid_t vpid)
{
	struct task_struct *task;

	rcu_read_lock();
	if (!vpid)
		task = current;
	else
		task = find_task_by_vpid(vpid);
	if (task)
		get_task_struct(task);
	rcu_read_unlock();

	if (!task)
		return ERR_PTR(-ESRCH);

	return task;
}

/*
 * Returns a matching context with refcount and pincount.
 */
static struct perf_event_context *
find_get_context(struct pmu *pmu, struct task_struct *task,
		struct perf_event *event)
{
	struct perf_event_context *ctx, *clone_ctx = NULL;
	struct perf_cpu_context *cpuctx;
	void *task_ctx_data = NULL;
	unsigned long flags;
	int ctxn, err;
	int cpu = event->cpu;

	if (!task) {
		/* Must be root to operate on a CPU event: */
		if (perf_paranoid_cpu() && !capable(CAP_SYS_ADMIN))
			return ERR_PTR(-EACCES);

		/*
		 * We could be clever and allow to attach a event to an
		 * offline CPU and activate it when the CPU comes up, but
		 * that's for later.
		 */
		if (!cpu_online(cpu))
			return ERR_PTR(-ENODEV);

		cpuctx = per_cpu_ptr(pmu->pmu_cpu_context, cpu);
		ctx = &cpuctx->ctx;
		get_ctx(ctx);
		++ctx->pin_count;

		return ctx;
	}

	err = -EINVAL;
	ctxn = pmu->task_ctx_nr;
	if (ctxn < 0)
		goto errout;

	if (event->attach_state & PERF_ATTACH_TASK_DATA) {
		task_ctx_data = kzalloc(pmu->task_ctx_size, GFP_KERNEL);
		if (!task_ctx_data) {
			err = -ENOMEM;
			goto errout;
		}
	}

retry:
	ctx = perf_lock_task_context(task, ctxn, &flags);
	if (ctx) {
		clone_ctx = unclone_ctx(ctx);
		++ctx->pin_count;

		if (task_ctx_data && !ctx->task_ctx_data) {
			ctx->task_ctx_data = task_ctx_data;
			task_ctx_data = NULL;
		}
		raw_spin_unlock_irqrestore(&ctx->lock, flags);

		if (clone_ctx)
			put_ctx(clone_ctx);
	} else {
		ctx = alloc_perf_context(pmu, task);
		err = -ENOMEM;
		if (!ctx)
			goto errout;

		if (task_ctx_data) {
			ctx->task_ctx_data = task_ctx_data;
			task_ctx_data = NULL;
		}

		err = 0;
		mutex_lock(&task->perf_event_mutex);
		/*
		 * If it has already passed perf_event_exit_task().
		 * we must see PF_EXITING, it takes this mutex too.
		 */
		if (task->flags & PF_EXITING)
			err = -ESRCH;
		else if (task->perf_event_ctxp[ctxn])
			err = -EAGAIN;
		else {
			get_ctx(ctx);
			++ctx->pin_count;
			rcu_assign_pointer(task->perf_event_ctxp[ctxn], ctx);
		}
		mutex_unlock(&task->perf_event_mutex);

		if (unlikely(err)) {
			put_ctx(ctx);

			if (err == -EAGAIN)
				goto retry;
			goto errout;
		}
	}

	kfree(task_ctx_data);
	return ctx;

errout:
	kfree(task_ctx_data);
	return ERR_PTR(err);
}

static void perf_event_free_filter(struct perf_event *event);
static void perf_event_free_bpf_prog(struct perf_event *event);

static void free_event_rcu(struct rcu_head *head)
{
	struct perf_event *event;

	event = container_of(head, struct perf_event, rcu_head);
	if (event->ns)
		put_pid_ns(event->ns);
	perf_event_free_filter(event);
	kfree(event);
}

static void ring_buffer_attach(struct perf_event *event,
			       struct ring_buffer *rb);

static void detach_sb_event(struct perf_event *event)
{
	struct pmu_event_list *pel = per_cpu_ptr(&pmu_sb_events, event->cpu);

	raw_spin_lock(&pel->lock);
	list_del_rcu(&event->sb_list);
	raw_spin_unlock(&pel->lock);
}

static bool is_sb_event(struct perf_event *event)
{
	struct perf_event_attr *attr = &event->attr;

	if (event->parent)
		return false;

	if (event->attach_state & PERF_ATTACH_TASK)
		return false;

	if (attr->mmap || attr->mmap_data || attr->mmap2 ||
	    attr->comm || attr->comm_exec ||
	    attr->task ||
	    attr->context_switch)
		return true;
	return false;
}

static void unaccount_pmu_sb_event(struct perf_event *event)
{
	if (is_sb_event(event))
		detach_sb_event(event);
}

static void unaccount_event_cpu(struct perf_event *event, int cpu)
{
	if (event->parent)
		return;

	if (is_cgroup_event(event))
		atomic_dec(&per_cpu(perf_cgroup_events, cpu));
}

#ifdef CONFIG_NO_HZ_FULL
static DEFINE_SPINLOCK(nr_freq_lock);
#endif

static void unaccount_freq_event_nohz(void)
{
#ifdef CONFIG_NO_HZ_FULL
	spin_lock(&nr_freq_lock);
	if (atomic_dec_and_test(&nr_freq_events))
		tick_nohz_dep_clear(TICK_DEP_BIT_PERF_EVENTS);
	spin_unlock(&nr_freq_lock);
#endif
}

static void unaccount_freq_event(void)
{
	if (tick_nohz_full_enabled())
		unaccount_freq_event_nohz();
	else
		atomic_dec(&nr_freq_events);
}

static void unaccount_event(struct perf_event *event)
{
	bool dec = false;

	if (event->parent)
		return;

	if (event->attach_state & PERF_ATTACH_TASK)
		dec = true;
	if (event->attr.mmap || event->attr.mmap_data)
		atomic_dec(&nr_mmap_events);
	if (event->attr.comm)
		atomic_dec(&nr_comm_events);
	if (event->attr.task)
		atomic_dec(&nr_task_events);
	if (event->attr.freq)
		unaccount_freq_event();
	if (event->attr.context_switch) {
		dec = true;
		atomic_dec(&nr_switch_events);
	}
	if (is_cgroup_event(event))
		dec = true;
	if (has_branch_stack(event))
		dec = true;

	if (dec) {
		if (!atomic_add_unless(&perf_sched_count, -1, 1))
			schedule_delayed_work(&perf_sched_work, HZ);
	}

	unaccount_event_cpu(event, event->cpu);

	unaccount_pmu_sb_event(event);
}

static void perf_sched_delayed(struct work_struct *work)
{
	mutex_lock(&perf_sched_mutex);
	if (atomic_dec_and_test(&perf_sched_count))
		static_branch_disable(&perf_sched_events);
	mutex_unlock(&perf_sched_mutex);
}

/*
 * The following implement mutual exclusion of events on "exclusive" pmus
 * (PERF_PMU_CAP_EXCLUSIVE). Such pmus can only have one event scheduled
 * at a time, so we disallow creating events that might conflict, namely:
 *
 *  1) cpu-wide events in the presence of per-task events,
 *  2) per-task events in the presence of cpu-wide events,
 *  3) two matching events on the same context.
 *
 * The former two cases are handled in the allocation path (perf_event_alloc(),
 * _free_event()), the latter -- before the first perf_install_in_context().
 */
static int exclusive_event_init(struct perf_event *event)
{
	struct pmu *pmu = event->pmu;

	if (!(pmu->capabilities & PERF_PMU_CAP_EXCLUSIVE))
		return 0;

	/*
	 * Prevent co-existence of per-task and cpu-wide events on the
	 * same exclusive pmu.
	 *
	 * Negative pmu::exclusive_cnt means there are cpu-wide
	 * events on this "exclusive" pmu, positive means there are
	 * per-task events.
	 *
	 * Since this is called in perf_event_alloc() path, event::ctx
	 * doesn't exist yet; it is, however, safe to use PERF_ATTACH_TASK
	 * to mean "per-task event", because unlike other attach states it
	 * never gets cleared.
	 */
	if (event->attach_state & PERF_ATTACH_TASK) {
		if (!atomic_inc_unless_negative(&pmu->exclusive_cnt))
			return -EBUSY;
	} else {
		if (!atomic_dec_unless_positive(&pmu->exclusive_cnt))
			return -EBUSY;
	}

	return 0;
}

static void exclusive_event_destroy(struct perf_event *event)
{
	struct pmu *pmu = event->pmu;

	if (!(pmu->capabilities & PERF_PMU_CAP_EXCLUSIVE))
		return;

	/* see comment in exclusive_event_init() */
	if (event->attach_state & PERF_ATTACH_TASK)
		atomic_dec(&pmu->exclusive_cnt);
	else
		atomic_inc(&pmu->exclusive_cnt);
}

static bool exclusive_event_match(struct perf_event *e1, struct perf_event *e2)
{
	if ((e1->pmu->capabilities & PERF_PMU_CAP_EXCLUSIVE) &&
	    (e1->cpu == e2->cpu ||
	     e1->cpu == -1 ||
	     e2->cpu == -1))
		return true;
	return false;
}

/* Called under the same ctx::mutex as perf_install_in_context() */
static bool exclusive_event_installable(struct perf_event *event,
					struct perf_event_context *ctx)
{
	struct perf_event *iter_event;
	struct pmu *pmu = event->pmu;

	if (!(pmu->capabilities & PERF_PMU_CAP_EXCLUSIVE))
		return true;

	list_for_each_entry(iter_event, &ctx->event_list, event_entry) {
		if (exclusive_event_match(iter_event, event))
			return false;
	}

	return true;
}

static void perf_addr_filters_splice(struct perf_event *event,
				       struct list_head *head);

static void _free_event(struct perf_event *event)
{
	irq_work_sync(&event->pending);

	unaccount_event(event);

	if (event->rb) {
		/*
		 * Can happen when we close an event with re-directed output.
		 *
		 * Since we have a 0 refcount, perf_mmap_close() will skip
		 * over us; possibly making our ring_buffer_put() the last.
		 */
		mutex_lock(&event->mmap_mutex);
		ring_buffer_attach(event, NULL);
		mutex_unlock(&event->mmap_mutex);
	}

	if (is_cgroup_event(event))
		perf_detach_cgroup(event);

	if (!event->parent) {
		if (event->attr.sample_type & PERF_SAMPLE_CALLCHAIN)
			put_callchain_buffers();
	}

	perf_event_free_bpf_prog(event);
	perf_addr_filters_splice(event, NULL);
	kfree(event->addr_filters_offs);

	if (event->destroy)
		event->destroy(event);

	if (event->ctx)
		put_ctx(event->ctx);

	exclusive_event_destroy(event);
	module_put(event->pmu->module);

	call_rcu(&event->rcu_head, free_event_rcu);
}

/*
 * Used to free events which have a known refcount of 1, such as in error paths
 * where the event isn't exposed yet and inherited events.
 */
static void free_event(struct perf_event *event)
{
	if (WARN(atomic_long_cmpxchg(&event->refcount, 1, 0) != 1,
				"unexpected event refcount: %ld; ptr=%p\n",
				atomic_long_read(&event->refcount), event)) {
		/* leak to avoid use-after-free */
		return;
	}

	_free_event(event);
}

/*
 * Remove user event from the owner task.
 */
static void perf_remove_from_owner(struct perf_event *event)
{
	struct task_struct *owner;

	rcu_read_lock();
	/*
	 * Matches the smp_store_release() in perf_event_exit_task(). If we
	 * observe !owner it means the list deletion is complete and we can
	 * indeed free this event, otherwise we need to serialize on
	 * owner->perf_event_mutex.
	 */
	owner = lockless_dereference(event->owner);
	if (owner) {
		/*
		 * Since delayed_put_task_struct() also drops the last
		 * task reference we can safely take a new reference
		 * while holding the rcu_read_lock().
		 */
		get_task_struct(owner);
	}
	rcu_read_unlock();

	if (owner) {
		/*
		 * If we're here through perf_event_exit_task() we're already
		 * holding ctx->mutex which would be an inversion wrt. the
		 * normal lock order.
		 *
		 * However we can safely take this lock because its the child
		 * ctx->mutex.
		 */
		mutex_lock_nested(&owner->perf_event_mutex, SINGLE_DEPTH_NESTING);

		/*
		 * We have to re-check the event->owner field, if it is cleared
		 * we raced with perf_event_exit_task(), acquiring the mutex
		 * ensured they're done, and we can proceed with freeing the
		 * event.
		 */
		if (event->owner) {
			list_del_init(&event->owner_entry);
			smp_store_release(&event->owner, NULL);
		}
		mutex_unlock(&owner->perf_event_mutex);
		put_task_struct(owner);
	}
}

static void put_event(struct perf_event *event)
{
	if (!atomic_long_dec_and_test(&event->refcount))
		return;

	_free_event(event);
}

/*
 * Kill an event dead; while event:refcount will preserve the event
 * object, it will not preserve its functionality. Once the last 'user'
 * gives up the object, we'll destroy the thing.
 */
int perf_event_release_kernel(struct perf_event *event)
{
	struct perf_event_context *ctx = event->ctx;
	struct perf_event *child, *tmp;

	/*
	 * If we got here through err_file: fput(event_file); we will not have
	 * attached to a context yet.
	 */
	if (!ctx) {
		WARN_ON_ONCE(event->attach_state &
				(PERF_ATTACH_CONTEXT|PERF_ATTACH_GROUP));
		goto no_ctx;
	}

	if (!is_kernel_event(event))
		perf_remove_from_owner(event);

	ctx = perf_event_ctx_lock(event);
	WARN_ON_ONCE(ctx->parent_ctx);
	perf_remove_from_context(event, DETACH_GROUP);

	raw_spin_lock_irq(&ctx->lock);
	/*
	 * Mark this even as STATE_DEAD, there is no external reference to it
	 * anymore.
	 *
	 * Anybody acquiring event->child_mutex after the below loop _must_
	 * also see this, most importantly inherit_event() which will avoid
	 * placing more children on the list.
	 *
	 * Thus this guarantees that we will in fact observe and kill _ALL_
	 * child events.
	 */
	event->state = PERF_EVENT_STATE_DEAD;
	raw_spin_unlock_irq(&ctx->lock);

	perf_event_ctx_unlock(event, ctx);

again:
	mutex_lock(&event->child_mutex);
	list_for_each_entry(child, &event->child_list, child_list) {

		/*
		 * Cannot change, child events are not migrated, see the
		 * comment with perf_event_ctx_lock_nested().
		 */
		ctx = lockless_dereference(child->ctx);
		/*
		 * Since child_mutex nests inside ctx::mutex, we must jump
		 * through hoops. We start by grabbing a reference on the ctx.
		 *
		 * Since the event cannot get freed while we hold the
		 * child_mutex, the context must also exist and have a !0
		 * reference count.
		 */
		get_ctx(ctx);

		/*
		 * Now that we have a ctx ref, we can drop child_mutex, and
		 * acquire ctx::mutex without fear of it going away. Then we
		 * can re-acquire child_mutex.
		 */
		mutex_unlock(&event->child_mutex);
		mutex_lock(&ctx->mutex);
		mutex_lock(&event->child_mutex);

		/*
		 * Now that we hold ctx::mutex and child_mutex, revalidate our
		 * state, if child is still the first entry, it didn't get freed
		 * and we can continue doing so.
		 */
		tmp = list_first_entry_or_null(&event->child_list,
					       struct perf_event, child_list);
		if (tmp == child) {
			perf_remove_from_context(child, DETACH_GROUP);
			list_del(&child->child_list);
			free_event(child);
			/*
			 * This matches the refcount bump in inherit_event();
			 * this can't be the last reference.
			 */
			put_event(event);
		}

		mutex_unlock(&event->child_mutex);
		mutex_unlock(&ctx->mutex);
		put_ctx(ctx);
		goto again;
	}
	mutex_unlock(&event->child_mutex);

no_ctx:
	put_event(event); /* Must be the 'last' reference */
	return 0;
}
EXPORT_SYMBOL_GPL(perf_event_release_kernel);

/*
 * Called when the last reference to the file is gone.
 */
static int perf_release(struct inode *inode, struct file *file)
{
	perf_event_release_kernel(file->private_data);
	return 0;
}

u64 perf_event_read_value(struct perf_event *event, u64 *enabled, u64 *running)
{
	struct perf_event *child;
	u64 total = 0;

	*enabled = 0;
	*running = 0;

	mutex_lock(&event->child_mutex);

	(void)perf_event_read(event, false);
	total += perf_event_count(event);

	*enabled += event->total_time_enabled +
			atomic64_read(&event->child_total_time_enabled);
	*running += event->total_time_running +
			atomic64_read(&event->child_total_time_running);

	list_for_each_entry(child, &event->child_list, child_list) {
		(void)perf_event_read(child, false);
		total += perf_event_count(child);
		*enabled += child->total_time_enabled;
		*running += child->total_time_running;
	}
	mutex_unlock(&event->child_mutex);

	return total;
}
EXPORT_SYMBOL_GPL(perf_event_read_value);

static int __perf_read_group_add(struct perf_event *leader,
					u64 read_format, u64 *values)
{
	struct perf_event *sub;
	int n = 1; /* skip @nr */
	int ret;

	ret = perf_event_read(leader, true);
	if (ret)
		return ret;

	/*
	 * Since we co-schedule groups, {enabled,running} times of siblings
	 * will be identical to those of the leader, so we only publish one
	 * set.
	 */
	if (read_format & PERF_FORMAT_TOTAL_TIME_ENABLED) {
		values[n++] += leader->total_time_enabled +
			atomic64_read(&leader->child_total_time_enabled);
	}

	if (read_format & PERF_FORMAT_TOTAL_TIME_RUNNING) {
		values[n++] += leader->total_time_running +
			atomic64_read(&leader->child_total_time_running);
	}

	/*
	 * Write {count,id} tuples for every sibling.
	 */
	values[n++] += perf_event_count(leader);
	if (read_format & PERF_FORMAT_ID)
		values[n++] = primary_event_id(leader);

	list_for_each_entry(sub, &leader->sibling_list, group_entry) {
		values[n++] += perf_event_count(sub);
		if (read_format & PERF_FORMAT_ID)
			values[n++] = primary_event_id(sub);
	}

	return 0;
}

static int perf_read_group(struct perf_event *event,
				   u64 read_format, char __user *buf)
{
	struct perf_event *leader = event->group_leader, *child;
	struct perf_event_context *ctx = leader->ctx;
	int ret;
	u64 *values;

	lockdep_assert_held(&ctx->mutex);

	values = kzalloc(event->read_size, GFP_KERNEL);
	if (!values)
		return -ENOMEM;

	values[0] = 1 + leader->nr_siblings;

	/*
	 * By locking the child_mutex of the leader we effectively
	 * lock the child list of all siblings.. XXX explain how.
	 */
	mutex_lock(&leader->child_mutex);

	ret = __perf_read_group_add(leader, read_format, values);
	if (ret)
		goto unlock;

	list_for_each_entry(child, &leader->child_list, child_list) {
		ret = __perf_read_group_add(child, read_format, values);
		if (ret)
			goto unlock;
	}

	mutex_unlock(&leader->child_mutex);

	ret = event->read_size;
	if (copy_to_user(buf, values, event->read_size))
		ret = -EFAULT;
	goto out;

unlock:
	mutex_unlock(&leader->child_mutex);
out:
	kfree(values);
	return ret;
}

static int perf_read_one(struct perf_event *event,
				 u64 read_format, char __user *buf)
{
	u64 enabled, running;
	u64 values[4];
	int n = 0;

	values[n++] = perf_event_read_value(event, &enabled, &running);
	if (read_format & PERF_FORMAT_TOTAL_TIME_ENABLED)
		values[n++] = enabled;
	if (read_format & PERF_FORMAT_TOTAL_TIME_RUNNING)
		values[n++] = running;
	if (read_format & PERF_FORMAT_ID)
		values[n++] = primary_event_id(event);

	if (copy_to_user(buf, values, n * sizeof(u64)))
		return -EFAULT;

	return n * sizeof(u64);
}

static bool is_event_hup(struct perf_event *event)
{
	bool no_children;

	if (event->state > PERF_EVENT_STATE_EXIT)
		return false;

	mutex_lock(&event->child_mutex);
	no_children = list_empty(&event->child_list);
	mutex_unlock(&event->child_mutex);
	return no_children;
}

/*
 * Read the performance event - simple non blocking version for now
 */
static ssize_t
__perf_read(struct perf_event *event, char __user *buf, size_t count)
{
	u64 read_format = event->attr.read_format;
	int ret;

	/*
	 * Return end-of-file for a read on a event that is in
	 * error state (i.e. because it was pinned but it couldn't be
	 * scheduled on to the CPU at some point).
	 */
	if (event->state == PERF_EVENT_STATE_ERROR)
		return 0;

	if (count < event->read_size)
		return -ENOSPC;

	WARN_ON_ONCE(event->ctx->parent_ctx);
	if (read_format & PERF_FORMAT_GROUP)
		ret = perf_read_group(event, read_format, buf);
	else
		ret = perf_read_one(event, read_format, buf);

	return ret;
}

static ssize_t
perf_read(struct file *file, char __user *buf, size_t count, loff_t *ppos)
{
	struct perf_event *event = file->private_data;
	struct perf_event_context *ctx;
	int ret;

	ctx = perf_event_ctx_lock(event);
	ret = __perf_read(event, buf, count);
	perf_event_ctx_unlock(event, ctx);

	return ret;
}

static unsigned int perf_poll(struct file *file, poll_table *wait)
{
	struct perf_event *event = file->private_data;
	struct ring_buffer *rb;
	unsigned int events = POLLHUP;

	poll_wait(file, &event->waitq, wait);

	if (is_event_hup(event))
		return events;

	/*
	 * Pin the event->rb by taking event->mmap_mutex; otherwise
	 * perf_event_set_output() can swizzle our rb and make us miss wakeups.
	 */
	mutex_lock(&event->mmap_mutex);
	rb = event->rb;
	if (rb)
		events = atomic_xchg(&rb->poll, 0);
	mutex_unlock(&event->mmap_mutex);
	return events;
}

static void _perf_event_reset(struct perf_event *event)
{
	(void)perf_event_read(event, false);
	local64_set(&event->count, 0);
	perf_event_update_userpage(event);
}

/*
 * Holding the top-level event's child_mutex means that any
 * descendant process that has inherited this event will block
 * in perf_event_exit_event() if it goes to exit, thus satisfying the
 * task existence requirements of perf_event_enable/disable.
 */
static void perf_event_for_each_child(struct perf_event *event,
					void (*func)(struct perf_event *))
{
	struct perf_event *child;

	WARN_ON_ONCE(event->ctx->parent_ctx);

	mutex_lock(&event->child_mutex);
	func(event);
	list_for_each_entry(child, &event->child_list, child_list)
		func(child);
	mutex_unlock(&event->child_mutex);
}

static void perf_event_for_each(struct perf_event *event,
				  void (*func)(struct perf_event *))
{
	struct perf_event_context *ctx = event->ctx;
	struct perf_event *sibling;

	lockdep_assert_held(&ctx->mutex);

	event = event->group_leader;

	perf_event_for_each_child(event, func);
	list_for_each_entry(sibling, &event->sibling_list, group_entry)
		perf_event_for_each_child(sibling, func);
}

static void __perf_event_period(struct perf_event *event,
				struct perf_cpu_context *cpuctx,
				struct perf_event_context *ctx,
				void *info)
{
	u64 value = *((u64 *)info);
	bool active;

	if (event->attr.freq) {
		event->attr.sample_freq = value;
	} else {
		event->attr.sample_period = value;
		event->hw.sample_period = value;
	}

	active = (event->state == PERF_EVENT_STATE_ACTIVE);
	if (active) {
		perf_pmu_disable(ctx->pmu);
		/*
		 * We could be throttled; unthrottle now to avoid the tick
		 * trying to unthrottle while we already re-started the event.
		 */
		if (event->hw.interrupts == MAX_INTERRUPTS) {
			event->hw.interrupts = 0;
			perf_log_throttle(event, 1);
		}
		event->pmu->stop(event, PERF_EF_UPDATE);
	}

	local64_set(&event->hw.period_left, 0);

	if (active) {
		event->pmu->start(event, PERF_EF_RELOAD);
		perf_pmu_enable(ctx->pmu);
	}
}

static int perf_event_period(struct perf_event *event, u64 __user *arg)
{
	u64 value;

	if (!is_sampling_event(event))
		return -EINVAL;

	if (copy_from_user(&value, arg, sizeof(value)))
		return -EFAULT;

	if (!value)
		return -EINVAL;

	if (event->attr.freq && value > sysctl_perf_event_sample_rate)
		return -EINVAL;

	event_function_call(event, __perf_event_period, &value);

	return 0;
}

static const struct file_operations perf_fops;

static inline int perf_fget_light(int fd, struct fd *p)
{
	struct fd f = fdget(fd);
	if (!f.file)
		return -EBADF;

	if (f.file->f_op != &perf_fops) {
		fdput(f);
		return -EBADF;
	}
	*p = f;
	return 0;
}

static int perf_event_set_output(struct perf_event *event,
				 struct perf_event *output_event);
static int perf_event_set_filter(struct perf_event *event, void __user *arg);
static int perf_event_set_bpf_prog(struct perf_event *event, u32 prog_fd);

static long _perf_ioctl(struct perf_event *event, unsigned int cmd, unsigned long arg)
{
	void (*func)(struct perf_event *);
	u32 flags = arg;

	switch (cmd) {
	case PERF_EVENT_IOC_ENABLE:
		func = _perf_event_enable;
		break;
	case PERF_EVENT_IOC_DISABLE:
		func = _perf_event_disable;
		break;
	case PERF_EVENT_IOC_RESET:
		func = _perf_event_reset;
		break;

	case PERF_EVENT_IOC_REFRESH:
		return _perf_event_refresh(event, arg);

	case PERF_EVENT_IOC_PERIOD:
		return perf_event_period(event, (u64 __user *)arg);

	case PERF_EVENT_IOC_ID:
	{
		u64 id = primary_event_id(event);

		if (copy_to_user((void __user *)arg, &id, sizeof(id)))
			return -EFAULT;
		return 0;
	}

	case PERF_EVENT_IOC_SET_OUTPUT:
	{
		int ret;
		if (arg != -1) {
			struct perf_event *output_event;
			struct fd output;
			ret = perf_fget_light(arg, &output);
			if (ret)
				return ret;
			output_event = output.file->private_data;
			ret = perf_event_set_output(event, output_event);
			fdput(output);
		} else {
			ret = perf_event_set_output(event, NULL);
		}
		return ret;
	}

	case PERF_EVENT_IOC_SET_FILTER:
		return perf_event_set_filter(event, (void __user *)arg);

	case PERF_EVENT_IOC_SET_BPF:
		return perf_event_set_bpf_prog(event, arg);

	case PERF_EVENT_IOC_PAUSE_OUTPUT: {
		struct ring_buffer *rb;

		rcu_read_lock();
		rb = rcu_dereference(event->rb);
		if (!rb || !rb->nr_pages) {
			rcu_read_unlock();
			return -EINVAL;
		}
		rb_toggle_paused(rb, !!arg);
		rcu_read_unlock();
		return 0;
	}
	default:
		return -ENOTTY;
	}

	if (flags & PERF_IOC_FLAG_GROUP)
		perf_event_for_each(event, func);
	else
		perf_event_for_each_child(event, func);

	return 0;
}

static long perf_ioctl(struct file *file, unsigned int cmd, unsigned long arg)
{
	struct perf_event *event = file->private_data;
	struct perf_event_context *ctx;
	long ret;

	ctx = perf_event_ctx_lock(event);
	ret = _perf_ioctl(event, cmd, arg);
	perf_event_ctx_unlock(event, ctx);

	return ret;
}

#ifdef CONFIG_COMPAT
static long perf_compat_ioctl(struct file *file, unsigned int cmd,
				unsigned long arg)
{
	switch (_IOC_NR(cmd)) {
	case _IOC_NR(PERF_EVENT_IOC_SET_FILTER):
	case _IOC_NR(PERF_EVENT_IOC_ID):
		/* Fix up pointer size (usually 4 -> 8 in 32-on-64-bit case */
		if (_IOC_SIZE(cmd) == sizeof(compat_uptr_t)) {
			cmd &= ~IOCSIZE_MASK;
			cmd |= sizeof(void *) << IOCSIZE_SHIFT;
		}
		break;
	}
	return perf_ioctl(file, cmd, arg);
}
#else
# define perf_compat_ioctl NULL
#endif

int perf_event_task_enable(void)
{
	struct perf_event_context *ctx;
	struct perf_event *event;

	mutex_lock(&current->perf_event_mutex);
	list_for_each_entry(event, &current->perf_event_list, owner_entry) {
		ctx = perf_event_ctx_lock(event);
		perf_event_for_each_child(event, _perf_event_enable);
		perf_event_ctx_unlock(event, ctx);
	}
	mutex_unlock(&current->perf_event_mutex);

	return 0;
}

int perf_event_task_disable(void)
{
	struct perf_event_context *ctx;
	struct perf_event *event;

	mutex_lock(&current->perf_event_mutex);
	list_for_each_entry(event, &current->perf_event_list, owner_entry) {
		ctx = perf_event_ctx_lock(event);
		perf_event_for_each_child(event, _perf_event_disable);
		perf_event_ctx_unlock(event, ctx);
	}
	mutex_unlock(&current->perf_event_mutex);

	return 0;
}

static int perf_event_index(struct perf_event *event)
{
	if (event->hw.state & PERF_HES_STOPPED)
		return 0;

	if (event->state != PERF_EVENT_STATE_ACTIVE)
		return 0;

	return event->pmu->event_idx(event);
}

static void calc_timer_values(struct perf_event *event,
				u64 *now,
				u64 *enabled,
				u64 *running)
{
	u64 ctx_time;

	*now = perf_clock();
	ctx_time = event->shadow_ctx_time + *now;
	*enabled = ctx_time - event->tstamp_enabled;
	*running = ctx_time - event->tstamp_running;
}

static void perf_event_init_userpage(struct perf_event *event)
{
	struct perf_event_mmap_page *userpg;
	struct ring_buffer *rb;

	rcu_read_lock();
	rb = rcu_dereference(event->rb);
	if (!rb)
		goto unlock;

	userpg = rb->user_page;

	/* Allow new userspace to detect that bit 0 is deprecated */
	userpg->cap_bit0_is_deprecated = 1;
	userpg->size = offsetof(struct perf_event_mmap_page, __reserved);
	userpg->data_offset = PAGE_SIZE;
	userpg->data_size = perf_data_size(rb);

unlock:
	rcu_read_unlock();
}

void __weak arch_perf_update_userpage(
	struct perf_event *event, struct perf_event_mmap_page *userpg, u64 now)
{
}

/*
 * Callers need to ensure there can be no nesting of this function, otherwise
 * the seqlock logic goes bad. We can not serialize this because the arch
 * code calls this from NMI context.
 */
void perf_event_update_userpage(struct perf_event *event)
{
	struct perf_event_mmap_page *userpg;
	struct ring_buffer *rb;
	u64 enabled, running, now;

	rcu_read_lock();
	rb = rcu_dereference(event->rb);
	if (!rb)
		goto unlock;

	/*
	 * compute total_time_enabled, total_time_running
	 * based on snapshot values taken when the event
	 * was last scheduled in.
	 *
	 * we cannot simply called update_context_time()
	 * because of locking issue as we can be called in
	 * NMI context
	 */
	calc_timer_values(event, &now, &enabled, &running);

	userpg = rb->user_page;
	/*
	 * Disable preemption so as to not let the corresponding user-space
	 * spin too long if we get preempted.
	 */
	preempt_disable();
	++userpg->lock;
	barrier();
	userpg->index = perf_event_index(event);
	userpg->offset = perf_event_count(event);
	if (userpg->index)
		userpg->offset -= local64_read(&event->hw.prev_count);

	userpg->time_enabled = enabled +
			atomic64_read(&event->child_total_time_enabled);

	userpg->time_running = running +
			atomic64_read(&event->child_total_time_running);

	arch_perf_update_userpage(event, userpg, now);

	barrier();
	++userpg->lock;
	preempt_enable();
unlock:
	rcu_read_unlock();
}

static int perf_mmap_fault(struct vm_area_struct *vma, struct vm_fault *vmf)
{
	struct perf_event *event = vma->vm_file->private_data;
	struct ring_buffer *rb;
	int ret = VM_FAULT_SIGBUS;

	if (vmf->flags & FAULT_FLAG_MKWRITE) {
		if (vmf->pgoff == 0)
			ret = 0;
		return ret;
	}

	rcu_read_lock();
	rb = rcu_dereference(event->rb);
	if (!rb)
		goto unlock;

	if (vmf->pgoff && (vmf->flags & FAULT_FLAG_WRITE))
		goto unlock;

	vmf->page = perf_mmap_to_page(rb, vmf->pgoff);
	if (!vmf->page)
		goto unlock;

	get_page(vmf->page);
	vmf->page->mapping = vma->vm_file->f_mapping;
	vmf->page->index   = vmf->pgoff;

	ret = 0;
unlock:
	rcu_read_unlock();

	return ret;
}

static void ring_buffer_attach(struct perf_event *event,
			       struct ring_buffer *rb)
{
	struct ring_buffer *old_rb = NULL;
	unsigned long flags;

	if (event->rb) {
		/*
		 * Should be impossible, we set this when removing
		 * event->rb_entry and wait/clear when adding event->rb_entry.
		 */
		WARN_ON_ONCE(event->rcu_pending);

		old_rb = event->rb;
		spin_lock_irqsave(&old_rb->event_lock, flags);
		list_del_rcu(&event->rb_entry);
		spin_unlock_irqrestore(&old_rb->event_lock, flags);

		event->rcu_batches = get_state_synchronize_rcu();
		event->rcu_pending = 1;
	}

	if (rb) {
		if (event->rcu_pending) {
			cond_synchronize_rcu(event->rcu_batches);
			event->rcu_pending = 0;
		}

		spin_lock_irqsave(&rb->event_lock, flags);
		list_add_rcu(&event->rb_entry, &rb->event_list);
		spin_unlock_irqrestore(&rb->event_lock, flags);
	}

	rcu_assign_pointer(event->rb, rb);

	if (old_rb) {
		ring_buffer_put(old_rb);
		/*
		 * Since we detached before setting the new rb, so that we
		 * could attach the new rb, we could have missed a wakeup.
		 * Provide it now.
		 */
		wake_up_all(&event->waitq);
	}
}

static void ring_buffer_wakeup(struct perf_event *event)
{
	struct ring_buffer *rb;

	rcu_read_lock();
	rb = rcu_dereference(event->rb);
	if (rb) {
		list_for_each_entry_rcu(event, &rb->event_list, rb_entry)
			wake_up_all(&event->waitq);
	}
	rcu_read_unlock();
}

struct ring_buffer *ring_buffer_get(struct perf_event *event)
{
	struct ring_buffer *rb;

	rcu_read_lock();
	rb = rcu_dereference(event->rb);
	if (rb) {
		if (!atomic_inc_not_zero(&rb->refcount))
			rb = NULL;
	}
	rcu_read_unlock();

	return rb;
}

void ring_buffer_put(struct ring_buffer *rb)
{
	if (!atomic_dec_and_test(&rb->refcount))
		return;

	WARN_ON_ONCE(!list_empty(&rb->event_list));

	call_rcu(&rb->rcu_head, rb_free_rcu);
}

static void perf_mmap_open(struct vm_area_struct *vma)
{
	struct perf_event *event = vma->vm_file->private_data;

	atomic_inc(&event->mmap_count);
	atomic_inc(&event->rb->mmap_count);

	if (vma->vm_pgoff)
		atomic_inc(&event->rb->aux_mmap_count);

	if (event->pmu->event_mapped)
		event->pmu->event_mapped(event);
}

static void perf_pmu_output_stop(struct perf_event *event);

/*
 * A buffer can be mmap()ed multiple times; either directly through the same
 * event, or through other events by use of perf_event_set_output().
 *
 * In order to undo the VM accounting done by perf_mmap() we need to destroy
 * the buffer here, where we still have a VM context. This means we need
 * to detach all events redirecting to us.
 */
static void perf_mmap_close(struct vm_area_struct *vma)
{
	struct perf_event *event = vma->vm_file->private_data;

	struct ring_buffer *rb = ring_buffer_get(event);
	struct user_struct *mmap_user = rb->mmap_user;
	int mmap_locked = rb->mmap_locked;
	unsigned long size = perf_data_size(rb);

	if (event->pmu->event_unmapped)
		event->pmu->event_unmapped(event);

	/*
	 * rb->aux_mmap_count will always drop before rb->mmap_count and
	 * event->mmap_count, so it is ok to use event->mmap_mutex to
	 * serialize with perf_mmap here.
	 */
	if (rb_has_aux(rb) && vma->vm_pgoff == rb->aux_pgoff &&
	    atomic_dec_and_mutex_lock(&rb->aux_mmap_count, &event->mmap_mutex)) {
		/*
		 * Stop all AUX events that are writing to this buffer,
		 * so that we can free its AUX pages and corresponding PMU
		 * data. Note that after rb::aux_mmap_count dropped to zero,
		 * they won't start any more (see perf_aux_output_begin()).
		 */
		perf_pmu_output_stop(event);

		/* now it's safe to free the pages */
		atomic_long_sub(rb->aux_nr_pages, &mmap_user->locked_vm);
		vma->vm_mm->pinned_vm -= rb->aux_mmap_locked;

		/* this has to be the last one */
		rb_free_aux(rb);
		WARN_ON_ONCE(atomic_read(&rb->aux_refcount));

		mutex_unlock(&event->mmap_mutex);
	}

	atomic_dec(&rb->mmap_count);

	if (!atomic_dec_and_mutex_lock(&event->mmap_count, &event->mmap_mutex))
		goto out_put;

	ring_buffer_attach(event, NULL);
	mutex_unlock(&event->mmap_mutex);

	/* If there's still other mmap()s of this buffer, we're done. */
	if (atomic_read(&rb->mmap_count))
		goto out_put;

	/*
	 * No other mmap()s, detach from all other events that might redirect
	 * into the now unreachable buffer. Somewhat complicated by the
	 * fact that rb::event_lock otherwise nests inside mmap_mutex.
	 */
again:
	rcu_read_lock();
	list_for_each_entry_rcu(event, &rb->event_list, rb_entry) {
		if (!atomic_long_inc_not_zero(&event->refcount)) {
			/*
			 * This event is en-route to free_event() which will
			 * detach it and remove it from the list.
			 */
			continue;
		}
		rcu_read_unlock();

		mutex_lock(&event->mmap_mutex);
		/*
		 * Check we didn't race with perf_event_set_output() which can
		 * swizzle the rb from under us while we were waiting to
		 * acquire mmap_mutex.
		 *
		 * If we find a different rb; ignore this event, a next
		 * iteration will no longer find it on the list. We have to
		 * still restart the iteration to make sure we're not now
		 * iterating the wrong list.
		 */
		if (event->rb == rb)
			ring_buffer_attach(event, NULL);

		mutex_unlock(&event->mmap_mutex);
		put_event(event);

		/*
		 * Restart the iteration; either we're on the wrong list or
		 * destroyed its integrity by doing a deletion.
		 */
		goto again;
	}
	rcu_read_unlock();

	/*
	 * It could be there's still a few 0-ref events on the list; they'll
	 * get cleaned up by free_event() -- they'll also still have their
	 * ref on the rb and will free it whenever they are done with it.
	 *
	 * Aside from that, this buffer is 'fully' detached and unmapped,
	 * undo the VM accounting.
	 */

	atomic_long_sub((size >> PAGE_SHIFT) + 1, &mmap_user->locked_vm);
	vma->vm_mm->pinned_vm -= mmap_locked;
	free_uid(mmap_user);

out_put:
	ring_buffer_put(rb); /* could be last */
}

static const struct vm_operations_struct perf_mmap_vmops = {
	.open		= perf_mmap_open,
	.close		= perf_mmap_close, /* non mergable */
	.fault		= perf_mmap_fault,
	.page_mkwrite	= perf_mmap_fault,
};

static int perf_mmap(struct file *file, struct vm_area_struct *vma)
{
	struct perf_event *event = file->private_data;
	unsigned long user_locked, user_lock_limit;
	struct user_struct *user = current_user();
	unsigned long locked, lock_limit;
	struct ring_buffer *rb = NULL;
	unsigned long vma_size;
	unsigned long nr_pages;
	long user_extra = 0, extra = 0;
	int ret = 0, flags = 0;

	/*
	 * Don't allow mmap() of inherited per-task counters. This would
	 * create a performance issue due to all children writing to the
	 * same rb.
	 */
	if (event->cpu == -1 && event->attr.inherit)
		return -EINVAL;

	if (!(vma->vm_flags & VM_SHARED))
		return -EINVAL;

	vma_size = vma->vm_end - vma->vm_start;

	if (vma->vm_pgoff == 0) {
		nr_pages = (vma_size / PAGE_SIZE) - 1;
	} else {
		/*
		 * AUX area mapping: if rb->aux_nr_pages != 0, it's already
		 * mapped, all subsequent mappings should have the same size
		 * and offset. Must be above the normal perf buffer.
		 */
		u64 aux_offset, aux_size;

		if (!event->rb)
			return -EINVAL;

		nr_pages = vma_size / PAGE_SIZE;

		mutex_lock(&event->mmap_mutex);
		ret = -EINVAL;

		rb = event->rb;
		if (!rb)
			goto aux_unlock;

		aux_offset = ACCESS_ONCE(rb->user_page->aux_offset);
		aux_size = ACCESS_ONCE(rb->user_page->aux_size);

		if (aux_offset < perf_data_size(rb) + PAGE_SIZE)
			goto aux_unlock;

		if (aux_offset != vma->vm_pgoff << PAGE_SHIFT)
			goto aux_unlock;

		/* already mapped with a different offset */
		if (rb_has_aux(rb) && rb->aux_pgoff != vma->vm_pgoff)
			goto aux_unlock;

		if (aux_size != vma_size || aux_size != nr_pages * PAGE_SIZE)
			goto aux_unlock;

		/* already mapped with a different size */
		if (rb_has_aux(rb) && rb->aux_nr_pages != nr_pages)
			goto aux_unlock;

		if (!is_power_of_2(nr_pages))
			goto aux_unlock;

		if (!atomic_inc_not_zero(&rb->mmap_count))
			goto aux_unlock;

		if (rb_has_aux(rb)) {
			atomic_inc(&rb->aux_mmap_count);
			ret = 0;
			goto unlock;
		}

		atomic_set(&rb->aux_mmap_count, 1);
		user_extra = nr_pages;

		goto accounting;
	}

	/*
	 * If we have rb pages ensure they're a power-of-two number, so we
	 * can do bitmasks instead of modulo.
	 */
	if (nr_pages != 0 && !is_power_of_2(nr_pages))
		return -EINVAL;

	if (vma_size != PAGE_SIZE * (1 + nr_pages))
		return -EINVAL;

	WARN_ON_ONCE(event->ctx->parent_ctx);
again:
	mutex_lock(&event->mmap_mutex);
	if (event->rb) {
		if (event->rb->nr_pages != nr_pages) {
			ret = -EINVAL;
			goto unlock;
		}

		if (!atomic_inc_not_zero(&event->rb->mmap_count)) {
			/*
			 * Raced against perf_mmap_close() through
			 * perf_event_set_output(). Try again, hope for better
			 * luck.
			 */
			mutex_unlock(&event->mmap_mutex);
			goto again;
		}

		goto unlock;
	}

	user_extra = nr_pages + 1;

accounting:
	user_lock_limit = sysctl_perf_event_mlock >> (PAGE_SHIFT - 10);

	/*
	 * Increase the limit linearly with more CPUs:
	 */
	user_lock_limit *= num_online_cpus();

	user_locked = atomic_long_read(&user->locked_vm) + user_extra;

	if (user_locked > user_lock_limit)
		extra = user_locked - user_lock_limit;

	lock_limit = rlimit(RLIMIT_MEMLOCK);
	lock_limit >>= PAGE_SHIFT;
	locked = vma->vm_mm->pinned_vm + extra;

	if ((locked > lock_limit) && perf_paranoid_tracepoint_raw() &&
		!capable(CAP_IPC_LOCK)) {
		ret = -EPERM;
		goto unlock;
	}

	WARN_ON(!rb && event->rb);

	if (vma->vm_flags & VM_WRITE)
		flags |= RING_BUFFER_WRITABLE;

	if (!rb) {
		rb = rb_alloc(nr_pages,
			      event->attr.watermark ? event->attr.wakeup_watermark : 0,
			      event->cpu, flags);

		if (!rb) {
			ret = -ENOMEM;
			goto unlock;
		}

		atomic_set(&rb->mmap_count, 1);
		rb->mmap_user = get_current_user();
		rb->mmap_locked = extra;

		ring_buffer_attach(event, rb);

		perf_event_init_userpage(event);
		perf_event_update_userpage(event);
	} else {
		ret = rb_alloc_aux(rb, event, vma->vm_pgoff, nr_pages,
				   event->attr.aux_watermark, flags);
		if (!ret)
			rb->aux_mmap_locked = extra;
	}

unlock:
	if (!ret) {
		atomic_long_add(user_extra, &user->locked_vm);
		vma->vm_mm->pinned_vm += extra;

		atomic_inc(&event->mmap_count);
	} else if (rb) {
		atomic_dec(&rb->mmap_count);
	}
aux_unlock:
	mutex_unlock(&event->mmap_mutex);

	/*
	 * Since pinned accounting is per vm we cannot allow fork() to copy our
	 * vma.
	 */
	vma->vm_flags |= VM_DONTCOPY | VM_DONTEXPAND | VM_DONTDUMP;
	vma->vm_ops = &perf_mmap_vmops;

	if (event->pmu->event_mapped)
		event->pmu->event_mapped(event);

	return ret;
}

static int perf_fasync(int fd, struct file *filp, int on)
{
	struct inode *inode = file_inode(filp);
	struct perf_event *event = filp->private_data;
	int retval;

	inode_lock(inode);
	retval = fasync_helper(fd, filp, on, &event->fasync);
	inode_unlock(inode);

	if (retval < 0)
		return retval;

	return 0;
}

static const struct file_operations perf_fops = {
	.llseek			= no_llseek,
	.release		= perf_release,
	.read			= perf_read,
	.poll			= perf_poll,
	.unlocked_ioctl		= perf_ioctl,
	.compat_ioctl		= perf_compat_ioctl,
	.mmap			= perf_mmap,
	.fasync			= perf_fasync,
};

/*
 * Perf event wakeup
 *
 * If there's data, ensure we set the poll() state and publish everything
 * to user-space before waking everybody up.
 */

static inline struct fasync_struct **perf_event_fasync(struct perf_event *event)
{
	/* only the parent has fasync state */
	if (event->parent)
		event = event->parent;
	return &event->fasync;
}

void perf_event_wakeup(struct perf_event *event)
{
	ring_buffer_wakeup(event);

	if (event->pending_kill) {
		kill_fasync(perf_event_fasync(event), SIGIO, event->pending_kill);
		event->pending_kill = 0;
	}
}

static void perf_pending_event(struct irq_work *entry)
{
	struct perf_event *event = container_of(entry,
			struct perf_event, pending);
	int rctx;

	rctx = perf_swevent_get_recursion_context();
	/*
	 * If we 'fail' here, that's OK, it means recursion is already disabled
	 * and we won't recurse 'further'.
	 */

	if (event->pending_disable) {
		event->pending_disable = 0;
		perf_event_disable_local(event);
	}

	if (event->pending_wakeup) {
		event->pending_wakeup = 0;
		perf_event_wakeup(event);
	}

	if (rctx >= 0)
		perf_swevent_put_recursion_context(rctx);
}

/*
 * We assume there is only KVM supporting the callbacks.
 * Later on, we might change it to a list if there is
 * another virtualization implementation supporting the callbacks.
 */
struct perf_guest_info_callbacks *perf_guest_cbs;

int perf_register_guest_info_callbacks(struct perf_guest_info_callbacks *cbs)
{
	perf_guest_cbs = cbs;
	return 0;
}
EXPORT_SYMBOL_GPL(perf_register_guest_info_callbacks);

int perf_unregister_guest_info_callbacks(struct perf_guest_info_callbacks *cbs)
{
	perf_guest_cbs = NULL;
	return 0;
}
EXPORT_SYMBOL_GPL(perf_unregister_guest_info_callbacks);

static void
perf_output_sample_regs(struct perf_output_handle *handle,
			struct pt_regs *regs, u64 mask)
{
	int bit;
	DECLARE_BITMAP(_mask, 64);

	bitmap_from_u64(_mask, mask);
	for_each_set_bit(bit, _mask, sizeof(mask) * BITS_PER_BYTE) {
		u64 val;

		val = perf_reg_value(regs, bit);
		perf_output_put(handle, val);
	}
}

static void perf_sample_regs_user(struct perf_regs *regs_user,
				  struct pt_regs *regs,
				  struct pt_regs *regs_user_copy)
{
	if (user_mode(regs)) {
		regs_user->abi = perf_reg_abi(current);
		regs_user->regs = regs;
	} else if (current->mm) {
		perf_get_regs_user(regs_user, regs, regs_user_copy);
	} else {
		regs_user->abi = PERF_SAMPLE_REGS_ABI_NONE;
		regs_user->regs = NULL;
	}
}

static void perf_sample_regs_intr(struct perf_regs *regs_intr,
				  struct pt_regs *regs)
{
	regs_intr->regs = regs;
	regs_intr->abi  = perf_reg_abi(current);
}


/*
 * Get remaining task size from user stack pointer.
 *
 * It'd be better to take stack vma map and limit this more
 * precisly, but there's no way to get it safely under interrupt,
 * so using TASK_SIZE as limit.
 */
static u64 perf_ustack_task_size(struct pt_regs *regs)
{
	unsigned long addr = perf_user_stack_pointer(regs);

	if (!addr || addr >= TASK_SIZE)
		return 0;

	return TASK_SIZE - addr;
}

static u16
perf_sample_ustack_size(u16 stack_size, u16 header_size,
			struct pt_regs *regs)
{
	u64 task_size;

	/* No regs, no stack pointer, no dump. */
	if (!regs)
		return 0;

	/*
	 * Check if we fit in with the requested stack size into the:
	 * - TASK_SIZE
	 *   If we don't, we limit the size to the TASK_SIZE.
	 *
	 * - remaining sample size
	 *   If we don't, we customize the stack size to
	 *   fit in to the remaining sample size.
	 */

	task_size  = min((u64) USHRT_MAX, perf_ustack_task_size(regs));
	stack_size = min(stack_size, (u16) task_size);

	/* Current header size plus static size and dynamic size. */
	header_size += 2 * sizeof(u64);

	/* Do we fit in with the current stack dump size? */
	if ((u16) (header_size + stack_size) < header_size) {
		/*
		 * If we overflow the maximum size for the sample,
		 * we customize the stack dump size to fit in.
		 */
		stack_size = USHRT_MAX - header_size - sizeof(u64);
		stack_size = round_up(stack_size, sizeof(u64));
	}

	return stack_size;
}

static void
perf_output_sample_ustack(struct perf_output_handle *handle, u64 dump_size,
			  struct pt_regs *regs)
{
	/* Case of a kernel thread, nothing to dump */
	if (!regs) {
		u64 size = 0;
		perf_output_put(handle, size);
	} else {
		unsigned long sp;
		unsigned int rem;
		u64 dyn_size;

		/*
		 * We dump:
		 * static size
		 *   - the size requested by user or the best one we can fit
		 *     in to the sample max size
		 * data
		 *   - user stack dump data
		 * dynamic size
		 *   - the actual dumped size
		 */

		/* Static size. */
		perf_output_put(handle, dump_size);

		/* Data. */
		sp = perf_user_stack_pointer(regs);
		rem = __output_copy_user(handle, (void *) sp, dump_size);
		dyn_size = dump_size - rem;

		perf_output_skip(handle, rem);

		/* Dynamic size. */
		perf_output_put(handle, dyn_size);
	}
}

static void __perf_event_header__init_id(struct perf_event_header *header,
					 struct perf_sample_data *data,
					 struct perf_event *event)
{
	u64 sample_type = event->attr.sample_type;

	data->type = sample_type;
	header->size += event->id_header_size;

	if (sample_type & PERF_SAMPLE_TID) {
		/* namespace issues */
		data->tid_entry.pid = perf_event_pid(event, current);
		data->tid_entry.tid = perf_event_tid(event, current);
	}

	if (sample_type & PERF_SAMPLE_TIME)
		data->time = perf_event_clock(event);

	if (sample_type & (PERF_SAMPLE_ID | PERF_SAMPLE_IDENTIFIER))
		data->id = primary_event_id(event);

	if (sample_type & PERF_SAMPLE_STREAM_ID)
		data->stream_id = event->id;

	if (sample_type & PERF_SAMPLE_CPU) {
		data->cpu_entry.cpu	 = raw_smp_processor_id();
		data->cpu_entry.reserved = 0;
	}
}

void perf_event_header__init_id(struct perf_event_header *header,
				struct perf_sample_data *data,
				struct perf_event *event)
{
	if (event->attr.sample_id_all)
		__perf_event_header__init_id(header, data, event);
}

static void __perf_event__output_id_sample(struct perf_output_handle *handle,
					   struct perf_sample_data *data)
{
	u64 sample_type = data->type;

	if (sample_type & PERF_SAMPLE_TID)
		perf_output_put(handle, data->tid_entry);

	if (sample_type & PERF_SAMPLE_TIME)
		perf_output_put(handle, data->time);

	if (sample_type & PERF_SAMPLE_ID)
		perf_output_put(handle, data->id);

	if (sample_type & PERF_SAMPLE_STREAM_ID)
		perf_output_put(handle, data->stream_id);

	if (sample_type & PERF_SAMPLE_CPU)
		perf_output_put(handle, data->cpu_entry);

	if (sample_type & PERF_SAMPLE_IDENTIFIER)
		perf_output_put(handle, data->id);
}

void perf_event__output_id_sample(struct perf_event *event,
				  struct perf_output_handle *handle,
				  struct perf_sample_data *sample)
{
	if (event->attr.sample_id_all)
		__perf_event__output_id_sample(handle, sample);
}

static void perf_output_read_one(struct perf_output_handle *handle,
				 struct perf_event *event,
				 u64 enabled, u64 running)
{
	u64 read_format = event->attr.read_format;
	u64 values[4];
	int n = 0;

	values[n++] = perf_event_count(event);
	if (read_format & PERF_FORMAT_TOTAL_TIME_ENABLED) {
		values[n++] = enabled +
			atomic64_read(&event->child_total_time_enabled);
	}
	if (read_format & PERF_FORMAT_TOTAL_TIME_RUNNING) {
		values[n++] = running +
			atomic64_read(&event->child_total_time_running);
	}
	if (read_format & PERF_FORMAT_ID)
		values[n++] = primary_event_id(event);

	__output_copy(handle, values, n * sizeof(u64));
}

/*
 * XXX PERF_FORMAT_GROUP vs inherited events seems difficult.
 */
static void perf_output_read_group(struct perf_output_handle *handle,
			    struct perf_event *event,
			    u64 enabled, u64 running)
{
	struct perf_event *leader = event->group_leader, *sub;
	u64 read_format = event->attr.read_format;
	u64 values[5];
	int n = 0;

	values[n++] = 1 + leader->nr_siblings;

	if (read_format & PERF_FORMAT_TOTAL_TIME_ENABLED)
		values[n++] = enabled;

	if (read_format & PERF_FORMAT_TOTAL_TIME_RUNNING)
		values[n++] = running;

	if (leader != event)
		leader->pmu->read(leader);

	values[n++] = perf_event_count(leader);
	if (read_format & PERF_FORMAT_ID)
		values[n++] = primary_event_id(leader);

	__output_copy(handle, values, n * sizeof(u64));

	list_for_each_entry(sub, &leader->sibling_list, group_entry) {
		n = 0;

		if ((sub != event) &&
		    (sub->state == PERF_EVENT_STATE_ACTIVE))
			sub->pmu->read(sub);

		values[n++] = perf_event_count(sub);
		if (read_format & PERF_FORMAT_ID)
			values[n++] = primary_event_id(sub);

		__output_copy(handle, values, n * sizeof(u64));
	}
}

#define PERF_FORMAT_TOTAL_TIMES (PERF_FORMAT_TOTAL_TIME_ENABLED|\
				 PERF_FORMAT_TOTAL_TIME_RUNNING)

static void perf_output_read(struct perf_output_handle *handle,
			     struct perf_event *event)
{
	u64 enabled = 0, running = 0, now;
	u64 read_format = event->attr.read_format;

	/*
	 * compute total_time_enabled, total_time_running
	 * based on snapshot values taken when the event
	 * was last scheduled in.
	 *
	 * we cannot simply called update_context_time()
	 * because of locking issue as we are called in
	 * NMI context
	 */
	if (read_format & PERF_FORMAT_TOTAL_TIMES)
		calc_timer_values(event, &now, &enabled, &running);

	if (event->attr.read_format & PERF_FORMAT_GROUP)
		perf_output_read_group(handle, event, enabled, running);
	else
		perf_output_read_one(handle, event, enabled, running);
}

void perf_output_sample(struct perf_output_handle *handle,
			struct perf_event_header *header,
			struct perf_sample_data *data,
			struct perf_event *event)
{
	u64 sample_type = data->type;

	perf_output_put(handle, *header);

	if (sample_type & PERF_SAMPLE_IDENTIFIER)
		perf_output_put(handle, data->id);

	if (sample_type & PERF_SAMPLE_IP)
		perf_output_put(handle, data->ip);

	if (sample_type & PERF_SAMPLE_TID)
		perf_output_put(handle, data->tid_entry);

	if (sample_type & PERF_SAMPLE_TIME)
		perf_output_put(handle, data->time);

	if (sample_type & PERF_SAMPLE_ADDR)
		perf_output_put(handle, data->addr);

	if (sample_type & PERF_SAMPLE_ID)
		perf_output_put(handle, data->id);

	if (sample_type & PERF_SAMPLE_STREAM_ID)
		perf_output_put(handle, data->stream_id);

	if (sample_type & PERF_SAMPLE_CPU)
		perf_output_put(handle, data->cpu_entry);

	if (sample_type & PERF_SAMPLE_PERIOD)
		perf_output_put(handle, data->period);

	if (sample_type & PERF_SAMPLE_READ)
		perf_output_read(handle, event);

	if (sample_type & PERF_SAMPLE_CALLCHAIN) {
		if (data->callchain) {
			int size = 1;

			if (data->callchain)
				size += data->callchain->nr;

			size *= sizeof(u64);

			__output_copy(handle, data->callchain, size);
		} else {
			u64 nr = 0;
			perf_output_put(handle, nr);
		}
	}

	if (sample_type & PERF_SAMPLE_RAW) {
		struct perf_raw_record *raw = data->raw;

		if (raw) {
			struct perf_raw_frag *frag = &raw->frag;

			perf_output_put(handle, raw->size);
			do {
				if (frag->copy) {
					__output_custom(handle, frag->copy,
							frag->data, frag->size);
				} else {
					__output_copy(handle, frag->data,
						      frag->size);
				}
				if (perf_raw_frag_last(frag))
					break;
				frag = frag->next;
			} while (1);
			if (frag->pad)
				__output_skip(handle, NULL, frag->pad);
		} else {
			struct {
				u32	size;
				u32	data;
			} raw = {
				.size = sizeof(u32),
				.data = 0,
			};
			perf_output_put(handle, raw);
		}
	}

	if (sample_type & PERF_SAMPLE_BRANCH_STACK) {
		if (data->br_stack) {
			size_t size;

			size = data->br_stack->nr
			     * sizeof(struct perf_branch_entry);

			perf_output_put(handle, data->br_stack->nr);
			perf_output_copy(handle, data->br_stack->entries, size);
		} else {
			/*
			 * we always store at least the value of nr
			 */
			u64 nr = 0;
			perf_output_put(handle, nr);
		}
	}

	if (sample_type & PERF_SAMPLE_REGS_USER) {
		u64 abi = data->regs_user.abi;

		/*
		 * If there are no regs to dump, notice it through
		 * first u64 being zero (PERF_SAMPLE_REGS_ABI_NONE).
		 */
		perf_output_put(handle, abi);

		if (abi) {
			u64 mask = event->attr.sample_regs_user;
			perf_output_sample_regs(handle,
						data->regs_user.regs,
						mask);
		}
	}

	if (sample_type & PERF_SAMPLE_STACK_USER) {
		perf_output_sample_ustack(handle,
					  data->stack_user_size,
					  data->regs_user.regs);
	}

	if (sample_type & PERF_SAMPLE_WEIGHT)
		perf_output_put(handle, data->weight);

	if (sample_type & PERF_SAMPLE_DATA_SRC)
		perf_output_put(handle, data->data_src.val);

	if (sample_type & PERF_SAMPLE_TRANSACTION)
		perf_output_put(handle, data->txn);

	if (sample_type & PERF_SAMPLE_REGS_INTR) {
		u64 abi = data->regs_intr.abi;
		/*
		 * If there are no regs to dump, notice it through
		 * first u64 being zero (PERF_SAMPLE_REGS_ABI_NONE).
		 */
		perf_output_put(handle, abi);

		if (abi) {
			u64 mask = event->attr.sample_regs_intr;

			perf_output_sample_regs(handle,
						data->regs_intr.regs,
						mask);
		}
	}

	if (!event->attr.watermark) {
		int wakeup_events = event->attr.wakeup_events;

		if (wakeup_events) {
			struct ring_buffer *rb = handle->rb;
			int events = local_inc_return(&rb->events);

			if (events >= wakeup_events) {
				local_sub(wakeup_events, &rb->events);
				local_inc(&rb->wakeup);
			}
		}
	}
}

void perf_prepare_sample(struct perf_event_header *header,
			 struct perf_sample_data *data,
			 struct perf_event *event,
			 struct pt_regs *regs)
{
	u64 sample_type = event->attr.sample_type;

	header->type = PERF_RECORD_SAMPLE;
	header->size = sizeof(*header) + event->header_size;

	header->misc = 0;
	header->misc |= perf_misc_flags(regs);

	__perf_event_header__init_id(header, data, event);

	if (sample_type & PERF_SAMPLE_IP)
		data->ip = perf_instruction_pointer(regs);

	if (sample_type & PERF_SAMPLE_CALLCHAIN) {
		int size = 1;

		data->callchain = perf_callchain(event, regs);

		if (data->callchain)
			size += data->callchain->nr;

		header->size += size * sizeof(u64);
	}

	if (sample_type & PERF_SAMPLE_RAW) {
		struct perf_raw_record *raw = data->raw;
		int size;

		if (raw) {
			struct perf_raw_frag *frag = &raw->frag;
			u32 sum = 0;

			do {
				sum += frag->size;
				if (perf_raw_frag_last(frag))
					break;
				frag = frag->next;
			} while (1);

			size = round_up(sum + sizeof(u32), sizeof(u64));
			raw->size = size - sizeof(u32);
			frag->pad = raw->size - sum;
		} else {
			size = sizeof(u64);
		}

		header->size += size;
	}

	if (sample_type & PERF_SAMPLE_BRANCH_STACK) {
		int size = sizeof(u64); /* nr */
		if (data->br_stack) {
			size += data->br_stack->nr
			      * sizeof(struct perf_branch_entry);
		}
		header->size += size;
	}

	if (sample_type & (PERF_SAMPLE_REGS_USER | PERF_SAMPLE_STACK_USER))
		perf_sample_regs_user(&data->regs_user, regs,
				      &data->regs_user_copy);

	if (sample_type & PERF_SAMPLE_REGS_USER) {
		/* regs dump ABI info */
		int size = sizeof(u64);

		if (data->regs_user.regs) {
			u64 mask = event->attr.sample_regs_user;
			size += hweight64(mask) * sizeof(u64);
		}

		header->size += size;
	}

	if (sample_type & PERF_SAMPLE_STACK_USER) {
		/*
		 * Either we need PERF_SAMPLE_STACK_USER bit to be allways
		 * processed as the last one or have additional check added
		 * in case new sample type is added, because we could eat
		 * up the rest of the sample size.
		 */
		u16 stack_size = event->attr.sample_stack_user;
		u16 size = sizeof(u64);

		stack_size = perf_sample_ustack_size(stack_size, header->size,
						     data->regs_user.regs);

		/*
		 * If there is something to dump, add space for the dump
		 * itself and for the field that tells the dynamic size,
		 * which is how many have been actually dumped.
		 */
		if (stack_size)
			size += sizeof(u64) + stack_size;

		data->stack_user_size = stack_size;
		header->size += size;
	}

	if (sample_type & PERF_SAMPLE_REGS_INTR) {
		/* regs dump ABI info */
		int size = sizeof(u64);

		perf_sample_regs_intr(&data->regs_intr, regs);

		if (data->regs_intr.regs) {
			u64 mask = event->attr.sample_regs_intr;

			size += hweight64(mask) * sizeof(u64);
		}

		header->size += size;
	}
}

static void __always_inline
__perf_event_output(struct perf_event *event,
		    struct perf_sample_data *data,
		    struct pt_regs *regs,
		    int (*output_begin)(struct perf_output_handle *,
					struct perf_event *,
					unsigned int))
{
	struct perf_output_handle handle;
	struct perf_event_header header;

	/* protect the callchain buffers */
	rcu_read_lock();

	perf_prepare_sample(&header, data, event, regs);

	if (output_begin(&handle, event, header.size))
		goto exit;

	perf_output_sample(&handle, &header, data, event);

	perf_output_end(&handle);

exit:
	rcu_read_unlock();
}

void
perf_event_output_forward(struct perf_event *event,
			 struct perf_sample_data *data,
			 struct pt_regs *regs)
{
	__perf_event_output(event, data, regs, perf_output_begin_forward);
}

void
perf_event_output_backward(struct perf_event *event,
			   struct perf_sample_data *data,
			   struct pt_regs *regs)
{
	__perf_event_output(event, data, regs, perf_output_begin_backward);
}

void
perf_event_output(struct perf_event *event,
		  struct perf_sample_data *data,
		  struct pt_regs *regs)
{
	__perf_event_output(event, data, regs, perf_output_begin);
}

/*
 * read event_id
 */

struct perf_read_event {
	struct perf_event_header	header;

	u32				pid;
	u32				tid;
};

static void
perf_event_read_event(struct perf_event *event,
			struct task_struct *task)
{
	struct perf_output_handle handle;
	struct perf_sample_data sample;
	struct perf_read_event read_event = {
		.header = {
			.type = PERF_RECORD_READ,
			.misc = 0,
			.size = sizeof(read_event) + event->read_size,
		},
		.pid = perf_event_pid(event, task),
		.tid = perf_event_tid(event, task),
	};
	int ret;

	perf_event_header__init_id(&read_event.header, &sample, event);
	ret = perf_output_begin(&handle, event, read_event.header.size);
	if (ret)
		return;

	perf_output_put(&handle, read_event);
	perf_output_read(&handle, event);
	perf_event__output_id_sample(event, &handle, &sample);

	perf_output_end(&handle);
}

typedef void (perf_iterate_f)(struct perf_event *event, void *data);

static void
perf_iterate_ctx(struct perf_event_context *ctx,
		   perf_iterate_f output,
		   void *data, bool all)
{
	struct perf_event *event;

	list_for_each_entry_rcu(event, &ctx->event_list, event_entry) {
		if (!all) {
			if (event->state < PERF_EVENT_STATE_INACTIVE)
				continue;
			if (!event_filter_match(event))
				continue;
		}

		output(event, data);
	}
}

static void perf_iterate_sb_cpu(perf_iterate_f output, void *data)
{
	struct pmu_event_list *pel = this_cpu_ptr(&pmu_sb_events);
	struct perf_event *event;

	list_for_each_entry_rcu(event, &pel->list, sb_list) {
		/*
		 * Skip events that are not fully formed yet; ensure that
		 * if we observe event->ctx, both event and ctx will be
		 * complete enough. See perf_install_in_context().
		 */
		if (!smp_load_acquire(&event->ctx))
			continue;

		if (event->state < PERF_EVENT_STATE_INACTIVE)
			continue;
		if (!event_filter_match(event))
			continue;
		output(event, data);
	}
}

/*
 * Iterate all events that need to receive side-band events.
 *
 * For new callers; ensure that account_pmu_sb_event() includes
 * your event, otherwise it might not get delivered.
 */
static void
perf_iterate_sb(perf_iterate_f output, void *data,
	       struct perf_event_context *task_ctx)
{
	struct perf_event_context *ctx;
	int ctxn;

	rcu_read_lock();
	preempt_disable();

	/*
	 * If we have task_ctx != NULL we only notify the task context itself.
	 * The task_ctx is set only for EXIT events before releasing task
	 * context.
	 */
	if (task_ctx) {
		perf_iterate_ctx(task_ctx, output, data, false);
		goto done;
	}

	perf_iterate_sb_cpu(output, data);

	for_each_task_context_nr(ctxn) {
		ctx = rcu_dereference(current->perf_event_ctxp[ctxn]);
		if (ctx)
			perf_iterate_ctx(ctx, output, data, false);
	}
done:
	preempt_enable();
	rcu_read_unlock();
}

/*
 * Clear all file-based filters at exec, they'll have to be
 * re-instated when/if these objects are mmapped again.
 */
static void perf_event_addr_filters_exec(struct perf_event *event, void *data)
{
	struct perf_addr_filters_head *ifh = perf_event_addr_filters(event);
	struct perf_addr_filter *filter;
	unsigned int restart = 0, count = 0;
	unsigned long flags;

	if (!has_addr_filter(event))
		return;

	raw_spin_lock_irqsave(&ifh->lock, flags);
	list_for_each_entry(filter, &ifh->list, entry) {
		if (filter->inode) {
			event->addr_filters_offs[count] = 0;
			restart++;
		}

		count++;
	}

	if (restart)
		event->addr_filters_gen++;
	raw_spin_unlock_irqrestore(&ifh->lock, flags);

	if (restart)
		perf_event_restart(event);
}

void perf_event_exec(void)
{
	struct perf_event_context *ctx;
	int ctxn;

	rcu_read_lock();
	for_each_task_context_nr(ctxn) {
		ctx = current->perf_event_ctxp[ctxn];
		if (!ctx)
			continue;

		perf_event_enable_on_exec(ctxn);

		perf_iterate_ctx(ctx, perf_event_addr_filters_exec, NULL,
				   true);
	}
	rcu_read_unlock();
}

struct remote_output {
	struct ring_buffer	*rb;
	int			err;
};

static void __perf_event_output_stop(struct perf_event *event, void *data)
{
	struct perf_event *parent = event->parent;
	struct remote_output *ro = data;
	struct ring_buffer *rb = ro->rb;
	struct stop_event_data sd = {
		.event	= event,
	};

	if (!has_aux(event))
		return;

	if (!parent)
		parent = event;

	/*
	 * In case of inheritance, it will be the parent that links to the
	 * ring-buffer, but it will be the child that's actually using it:
	 */
	if (rcu_dereference(parent->rb) == rb)
		ro->err = __perf_event_stop(&sd);
}

static int __perf_pmu_output_stop(void *info)
{
	struct perf_event *event = info;
	struct pmu *pmu = event->pmu;
	struct perf_cpu_context *cpuctx = this_cpu_ptr(pmu->pmu_cpu_context);
	struct remote_output ro = {
		.rb	= event->rb,
	};

	rcu_read_lock();
	perf_iterate_ctx(&cpuctx->ctx, __perf_event_output_stop, &ro, false);
	if (cpuctx->task_ctx)
		perf_iterate_ctx(cpuctx->task_ctx, __perf_event_output_stop,
				   &ro, false);
	rcu_read_unlock();

	return ro.err;
}

static void perf_pmu_output_stop(struct perf_event *event)
{
	struct perf_event *iter;
	int err, cpu;

restart:
	rcu_read_lock();
	list_for_each_entry_rcu(iter, &event->rb->event_list, rb_entry) {
		/*
		 * For per-CPU events, we need to make sure that neither they
		 * nor their children are running; for cpu==-1 events it's
		 * sufficient to stop the event itself if it's active, since
		 * it can't have children.
		 */
		cpu = iter->cpu;
		if (cpu == -1)
			cpu = READ_ONCE(iter->oncpu);

		if (cpu == -1)
			continue;

		err = cpu_function_call(cpu, __perf_pmu_output_stop, event);
		if (err == -EAGAIN) {
			rcu_read_unlock();
			goto restart;
		}
	}
	rcu_read_unlock();
}

/*
 * task tracking -- fork/exit
 *
 * enabled by: attr.comm | attr.mmap | attr.mmap2 | attr.mmap_data | attr.task
 */

struct perf_task_event {
	struct task_struct		*task;
	struct perf_event_context	*task_ctx;

	struct {
		struct perf_event_header	header;

		u32				pid;
		u32				ppid;
		u32				tid;
		u32				ptid;
		u64				time;
	} event_id;
};

static int perf_event_task_match(struct perf_event *event)
{
	return event->attr.comm  || event->attr.mmap ||
	       event->attr.mmap2 || event->attr.mmap_data ||
	       event->attr.task;
}

static void perf_event_task_output(struct perf_event *event,
				   void *data)
{
	struct perf_task_event *task_event = data;
	struct perf_output_handle handle;
	struct perf_sample_data	sample;
	struct task_struct *task = task_event->task;
	int ret, size = task_event->event_id.header.size;

	if (!perf_event_task_match(event))
		return;

	perf_event_header__init_id(&task_event->event_id.header, &sample, event);

	ret = perf_output_begin(&handle, event,
				task_event->event_id.header.size);
	if (ret)
		goto out;

	task_event->event_id.pid = perf_event_pid(event, task);
	task_event->event_id.ppid = perf_event_pid(event, current);

	task_event->event_id.tid = perf_event_tid(event, task);
	task_event->event_id.ptid = perf_event_tid(event, current);

	task_event->event_id.time = perf_event_clock(event);

	perf_output_put(&handle, task_event->event_id);

	perf_event__output_id_sample(event, &handle, &sample);

	perf_output_end(&handle);
out:
	task_event->event_id.header.size = size;
}

static void perf_event_task(struct task_struct *task,
			      struct perf_event_context *task_ctx,
			      int new)
{
	struct perf_task_event task_event;

	if (!atomic_read(&nr_comm_events) &&
	    !atomic_read(&nr_mmap_events) &&
	    !atomic_read(&nr_task_events))
		return;

	task_event = (struct perf_task_event){
		.task	  = task,
		.task_ctx = task_ctx,
		.event_id    = {
			.header = {
				.type = new ? PERF_RECORD_FORK : PERF_RECORD_EXIT,
				.misc = 0,
				.size = sizeof(task_event.event_id),
			},
			/* .pid  */
			/* .ppid */
			/* .tid  */
			/* .ptid */
			/* .time */
		},
	};

	perf_iterate_sb(perf_event_task_output,
		       &task_event,
		       task_ctx);
}

void perf_event_fork(struct task_struct *task)
{
	perf_event_task(task, NULL, 1);
}

/*
 * comm tracking
 */

struct perf_comm_event {
	struct task_struct	*task;
	char			*comm;
	int			comm_size;

	struct {
		struct perf_event_header	header;

		u32				pid;
		u32				tid;
	} event_id;
};

static int perf_event_comm_match(struct perf_event *event)
{
	return event->attr.comm;
}

static void perf_event_comm_output(struct perf_event *event,
				   void *data)
{
	struct perf_comm_event *comm_event = data;
	struct perf_output_handle handle;
	struct perf_sample_data sample;
	int size = comm_event->event_id.header.size;
	int ret;

	if (!perf_event_comm_match(event))
		return;

	perf_event_header__init_id(&comm_event->event_id.header, &sample, event);
	ret = perf_output_begin(&handle, event,
				comm_event->event_id.header.size);

	if (ret)
		goto out;

	comm_event->event_id.pid = perf_event_pid(event, comm_event->task);
	comm_event->event_id.tid = perf_event_tid(event, comm_event->task);

	perf_output_put(&handle, comm_event->event_id);
	__output_copy(&handle, comm_event->comm,
				   comm_event->comm_size);

	perf_event__output_id_sample(event, &handle, &sample);

	perf_output_end(&handle);
out:
	comm_event->event_id.header.size = size;
}

static void perf_event_comm_event(struct perf_comm_event *comm_event)
{
	char comm[TASK_COMM_LEN];
	unsigned int size;

	memset(comm, 0, sizeof(comm));
	strlcpy(comm, comm_event->task->comm, sizeof(comm));
	size = ALIGN(strlen(comm)+1, sizeof(u64));

	comm_event->comm = comm;
	comm_event->comm_size = size;

	comm_event->event_id.header.size = sizeof(comm_event->event_id) + size;

	perf_iterate_sb(perf_event_comm_output,
		       comm_event,
		       NULL);
}

void perf_event_comm(struct task_struct *task, bool exec)
{
	struct perf_comm_event comm_event;

	if (!atomic_read(&nr_comm_events))
		return;

	comm_event = (struct perf_comm_event){
		.task	= task,
		/* .comm      */
		/* .comm_size */
		.event_id  = {
			.header = {
				.type = PERF_RECORD_COMM,
				.misc = exec ? PERF_RECORD_MISC_COMM_EXEC : 0,
				/* .size */
			},
			/* .pid */
			/* .tid */
		},
	};

	perf_event_comm_event(&comm_event);
}

/*
 * mmap tracking
 */

struct perf_mmap_event {
	struct vm_area_struct	*vma;

	const char		*file_name;
	int			file_size;
	int			maj, min;
	u64			ino;
	u64			ino_generation;
	u32			prot, flags;

	struct {
		struct perf_event_header	header;

		u32				pid;
		u32				tid;
		u64				start;
		u64				len;
		u64				pgoff;
	} event_id;
};

static int perf_event_mmap_match(struct perf_event *event,
				 void *data)
{
	struct perf_mmap_event *mmap_event = data;
	struct vm_area_struct *vma = mmap_event->vma;
	int executable = vma->vm_flags & VM_EXEC;

	return (!executable && event->attr.mmap_data) ||
	       (executable && (event->attr.mmap || event->attr.mmap2));
}

static void perf_event_mmap_output(struct perf_event *event,
				   void *data)
{
	struct perf_mmap_event *mmap_event = data;
	struct perf_output_handle handle;
	struct perf_sample_data sample;
	int size = mmap_event->event_id.header.size;
	int ret;

	if (!perf_event_mmap_match(event, data))
		return;

	if (event->attr.mmap2) {
		mmap_event->event_id.header.type = PERF_RECORD_MMAP2;
		mmap_event->event_id.header.size += sizeof(mmap_event->maj);
		mmap_event->event_id.header.size += sizeof(mmap_event->min);
		mmap_event->event_id.header.size += sizeof(mmap_event->ino);
		mmap_event->event_id.header.size += sizeof(mmap_event->ino_generation);
		mmap_event->event_id.header.size += sizeof(mmap_event->prot);
		mmap_event->event_id.header.size += sizeof(mmap_event->flags);
	}

	perf_event_header__init_id(&mmap_event->event_id.header, &sample, event);
	ret = perf_output_begin(&handle, event,
				mmap_event->event_id.header.size);
	if (ret)
		goto out;

	mmap_event->event_id.pid = perf_event_pid(event, current);
	mmap_event->event_id.tid = perf_event_tid(event, current);

	perf_output_put(&handle, mmap_event->event_id);

	if (event->attr.mmap2) {
		perf_output_put(&handle, mmap_event->maj);
		perf_output_put(&handle, mmap_event->min);
		perf_output_put(&handle, mmap_event->ino);
		perf_output_put(&handle, mmap_event->ino_generation);
		perf_output_put(&handle, mmap_event->prot);
		perf_output_put(&handle, mmap_event->flags);
	}

	__output_copy(&handle, mmap_event->file_name,
				   mmap_event->file_size);

	perf_event__output_id_sample(event, &handle, &sample);

	perf_output_end(&handle);
out:
	mmap_event->event_id.header.size = size;
}

static void perf_event_mmap_event(struct perf_mmap_event *mmap_event)
{
	struct vm_area_struct *vma = mmap_event->vma;
	struct file *file = vma->vm_file;
	int maj = 0, min = 0;
	u64 ino = 0, gen = 0;
	u32 prot = 0, flags = 0;
	unsigned int size;
	char tmp[16];
	char *buf = NULL;
	char *name;

	if (file) {
		struct inode *inode;
		dev_t dev;

		buf = kmalloc(PATH_MAX, GFP_KERNEL);
		if (!buf) {
			name = "//enomem";
			goto cpy_name;
		}
		/*
		 * d_path() works from the end of the rb backwards, so we
		 * need to add enough zero bytes after the string to handle
		 * the 64bit alignment we do later.
		 */
		name = file_path(file, buf, PATH_MAX - sizeof(u64));
		if (IS_ERR(name)) {
			name = "//toolong";
			goto cpy_name;
		}
		inode = file_inode(vma->vm_file);
		dev = inode->i_sb->s_dev;
		ino = inode->i_ino;
		gen = inode->i_generation;
		maj = MAJOR(dev);
		min = MINOR(dev);

		if (vma->vm_flags & VM_READ)
			prot |= PROT_READ;
		if (vma->vm_flags & VM_WRITE)
			prot |= PROT_WRITE;
		if (vma->vm_flags & VM_EXEC)
			prot |= PROT_EXEC;

		if (vma->vm_flags & VM_MAYSHARE)
			flags = MAP_SHARED;
		else
			flags = MAP_PRIVATE;

		if (vma->vm_flags & VM_DENYWRITE)
			flags |= MAP_DENYWRITE;
		if (vma->vm_flags & VM_MAYEXEC)
			flags |= MAP_EXECUTABLE;
		if (vma->vm_flags & VM_LOCKED)
			flags |= MAP_LOCKED;
		if (vma->vm_flags & VM_HUGETLB)
			flags |= MAP_HUGETLB;

		goto got_name;
	} else {
		if (vma->vm_ops && vma->vm_ops->name) {
			name = (char *) vma->vm_ops->name(vma);
			if (name)
				goto cpy_name;
		}

		name = (char *)arch_vma_name(vma);
		if (name)
			goto cpy_name;

		if (vma->vm_start <= vma->vm_mm->start_brk &&
				vma->vm_end >= vma->vm_mm->brk) {
			name = "[heap]";
			goto cpy_name;
		}
		if (vma->vm_start <= vma->vm_mm->start_stack &&
				vma->vm_end >= vma->vm_mm->start_stack) {
			name = "[stack]";
			goto cpy_name;
		}

		name = "//anon";
		goto cpy_name;
	}

cpy_name:
	strlcpy(tmp, name, sizeof(tmp));
	name = tmp;
got_name:
	/*
	 * Since our buffer works in 8 byte units we need to align our string
	 * size to a multiple of 8. However, we must guarantee the tail end is
	 * zero'd out to avoid leaking random bits to userspace.
	 */
	size = strlen(name)+1;
	while (!IS_ALIGNED(size, sizeof(u64)))
		name[size++] = '\0';

	mmap_event->file_name = name;
	mmap_event->file_size = size;
	mmap_event->maj = maj;
	mmap_event->min = min;
	mmap_event->ino = ino;
	mmap_event->ino_generation = gen;
	mmap_event->prot = prot;
	mmap_event->flags = flags;

	if (!(vma->vm_flags & VM_EXEC))
		mmap_event->event_id.header.misc |= PERF_RECORD_MISC_MMAP_DATA;

	mmap_event->event_id.header.size = sizeof(mmap_event->event_id) + size;

	perf_iterate_sb(perf_event_mmap_output,
		       mmap_event,
		       NULL);

	kfree(buf);
}

/*
 * Check whether inode and address range match filter criteria.
 */
static bool perf_addr_filter_match(struct perf_addr_filter *filter,
				     struct file *file, unsigned long offset,
				     unsigned long size)
{
	if (filter->inode != file->f_inode)
		return false;

	if (filter->offset > offset + size)
		return false;

	if (filter->offset + filter->size < offset)
		return false;

	return true;
}

static void __perf_addr_filters_adjust(struct perf_event *event, void *data)
{
	struct perf_addr_filters_head *ifh = perf_event_addr_filters(event);
	struct vm_area_struct *vma = data;
	unsigned long off = vma->vm_pgoff << PAGE_SHIFT, flags;
	struct file *file = vma->vm_file;
	struct perf_addr_filter *filter;
	unsigned int restart = 0, count = 0;

	if (!has_addr_filter(event))
		return;

	if (!file)
		return;

	raw_spin_lock_irqsave(&ifh->lock, flags);
	list_for_each_entry(filter, &ifh->list, entry) {
		if (perf_addr_filter_match(filter, file, off,
					     vma->vm_end - vma->vm_start)) {
			event->addr_filters_offs[count] = vma->vm_start;
			restart++;
		}

		count++;
	}

	if (restart)
		event->addr_filters_gen++;
	raw_spin_unlock_irqrestore(&ifh->lock, flags);

	if (restart)
		perf_event_restart(event);
}

/*
 * Adjust all task's events' filters to the new vma
 */
static void perf_addr_filters_adjust(struct vm_area_struct *vma)
{
	struct perf_event_context *ctx;
	int ctxn;

	/*
	 * Data tracing isn't supported yet and as such there is no need
	 * to keep track of anything that isn't related to executable code:
	 */
	if (!(vma->vm_flags & VM_EXEC))
		return;

	rcu_read_lock();
	for_each_task_context_nr(ctxn) {
		ctx = rcu_dereference(current->perf_event_ctxp[ctxn]);
		if (!ctx)
			continue;

		perf_iterate_ctx(ctx, __perf_addr_filters_adjust, vma, true);
	}
	rcu_read_unlock();
}

void perf_event_mmap(struct vm_area_struct *vma)
{
	struct perf_mmap_event mmap_event;

	if (!atomic_read(&nr_mmap_events))
		return;

	mmap_event = (struct perf_mmap_event){
		.vma	= vma,
		/* .file_name */
		/* .file_size */
		.event_id  = {
			.header = {
				.type = PERF_RECORD_MMAP,
				.misc = PERF_RECORD_MISC_USER,
				/* .size */
			},
			/* .pid */
			/* .tid */
			.start  = vma->vm_start,
			.len    = vma->vm_end - vma->vm_start,
			.pgoff  = (u64)vma->vm_pgoff << PAGE_SHIFT,
		},
		/* .maj (attr_mmap2 only) */
		/* .min (attr_mmap2 only) */
		/* .ino (attr_mmap2 only) */
		/* .ino_generation (attr_mmap2 only) */
		/* .prot (attr_mmap2 only) */
		/* .flags (attr_mmap2 only) */
	};

	perf_addr_filters_adjust(vma);
	perf_event_mmap_event(&mmap_event);
}

void perf_event_aux_event(struct perf_event *event, unsigned long head,
			  unsigned long size, u64 flags)
{
	struct perf_output_handle handle;
	struct perf_sample_data sample;
	struct perf_aux_event {
		struct perf_event_header	header;
		u64				offset;
		u64				size;
		u64				flags;
	} rec = {
		.header = {
			.type = PERF_RECORD_AUX,
			.misc = 0,
			.size = sizeof(rec),
		},
		.offset		= head,
		.size		= size,
		.flags		= flags,
	};
	int ret;

	perf_event_header__init_id(&rec.header, &sample, event);
	ret = perf_output_begin(&handle, event, rec.header.size);

	if (ret)
		return;

	perf_output_put(&handle, rec);
	perf_event__output_id_sample(event, &handle, &sample);

	perf_output_end(&handle);
}

/*
 * Lost/dropped samples logging
 */
void perf_log_lost_samples(struct perf_event *event, u64 lost)
{
	struct perf_output_handle handle;
	struct perf_sample_data sample;
	int ret;

	struct {
		struct perf_event_header	header;
		u64				lost;
	} lost_samples_event = {
		.header = {
			.type = PERF_RECORD_LOST_SAMPLES,
			.misc = 0,
			.size = sizeof(lost_samples_event),
		},
		.lost		= lost,
	};

	perf_event_header__init_id(&lost_samples_event.header, &sample, event);

	ret = perf_output_begin(&handle, event,
				lost_samples_event.header.size);
	if (ret)
		return;

	perf_output_put(&handle, lost_samples_event);
	perf_event__output_id_sample(event, &handle, &sample);
	perf_output_end(&handle);
}

/*
 * context_switch tracking
 */

struct perf_switch_event {
	struct task_struct	*task;
	struct task_struct	*next_prev;

	struct {
		struct perf_event_header	header;
		u32				next_prev_pid;
		u32				next_prev_tid;
	} event_id;
};

static int perf_event_switch_match(struct perf_event *event)
{
	return event->attr.context_switch;
}

static void perf_event_switch_output(struct perf_event *event, void *data)
{
	struct perf_switch_event *se = data;
	struct perf_output_handle handle;
	struct perf_sample_data sample;
	int ret;

	if (!perf_event_switch_match(event))
		return;

	/* Only CPU-wide events are allowed to see next/prev pid/tid */
	if (event->ctx->task) {
		se->event_id.header.type = PERF_RECORD_SWITCH;
		se->event_id.header.size = sizeof(se->event_id.header);
	} else {
		se->event_id.header.type = PERF_RECORD_SWITCH_CPU_WIDE;
		se->event_id.header.size = sizeof(se->event_id);
		se->event_id.next_prev_pid =
					perf_event_pid(event, se->next_prev);
		se->event_id.next_prev_tid =
					perf_event_tid(event, se->next_prev);
	}

	perf_event_header__init_id(&se->event_id.header, &sample, event);

	ret = perf_output_begin(&handle, event, se->event_id.header.size);
	if (ret)
		return;

	if (event->ctx->task)
		perf_output_put(&handle, se->event_id.header);
	else
		perf_output_put(&handle, se->event_id);

	perf_event__output_id_sample(event, &handle, &sample);

	perf_output_end(&handle);
}

static void perf_event_switch(struct task_struct *task,
			      struct task_struct *next_prev, bool sched_in)
{
	struct perf_switch_event switch_event;

	/* N.B. caller checks nr_switch_events != 0 */

	switch_event = (struct perf_switch_event){
		.task		= task,
		.next_prev	= next_prev,
		.event_id	= {
			.header = {
				/* .type */
				.misc = sched_in ? 0 : PERF_RECORD_MISC_SWITCH_OUT,
				/* .size */
			},
			/* .next_prev_pid */
			/* .next_prev_tid */
		},
	};

	perf_iterate_sb(perf_event_switch_output,
		       &switch_event,
		       NULL);
}

/*
 * IRQ throttle logging
 */

static void perf_log_throttle(struct perf_event *event, int enable)
{
	struct perf_output_handle handle;
	struct perf_sample_data sample;
	int ret;

	struct {
		struct perf_event_header	header;
		u64				time;
		u64				id;
		u64				stream_id;
	} throttle_event = {
		.header = {
			.type = PERF_RECORD_THROTTLE,
			.misc = 0,
			.size = sizeof(throttle_event),
		},
		.time		= perf_event_clock(event),
		.id		= primary_event_id(event),
		.stream_id	= event->id,
	};

	if (enable)
		throttle_event.header.type = PERF_RECORD_UNTHROTTLE;

	perf_event_header__init_id(&throttle_event.header, &sample, event);

	ret = perf_output_begin(&handle, event,
				throttle_event.header.size);
	if (ret)
		return;

	perf_output_put(&handle, throttle_event);
	perf_event__output_id_sample(event, &handle, &sample);
	perf_output_end(&handle);
}

static void perf_log_itrace_start(struct perf_event *event)
{
	struct perf_output_handle handle;
	struct perf_sample_data sample;
	struct perf_aux_event {
		struct perf_event_header        header;
		u32				pid;
		u32				tid;
	} rec;
	int ret;

	if (event->parent)
		event = event->parent;

	if (!(event->pmu->capabilities & PERF_PMU_CAP_ITRACE) ||
	    event->hw.itrace_started)
		return;

	rec.header.type	= PERF_RECORD_ITRACE_START;
	rec.header.misc	= 0;
	rec.header.size	= sizeof(rec);
	rec.pid	= perf_event_pid(event, current);
	rec.tid	= perf_event_tid(event, current);

	perf_event_header__init_id(&rec.header, &sample, event);
	ret = perf_output_begin(&handle, event, rec.header.size);

	if (ret)
		return;

	perf_output_put(&handle, rec);
	perf_event__output_id_sample(event, &handle, &sample);

	perf_output_end(&handle);
}

/*
 * Generic event overflow handling, sampling.
 */

static int __perf_event_overflow(struct perf_event *event,
				   int throttle, struct perf_sample_data *data,
				   struct pt_regs *regs)
{
	int events = atomic_read(&event->event_limit);
	struct hw_perf_event *hwc = &event->hw;
	u64 seq;
	int ret = 0;

	/*
	 * Non-sampling counters might still use the PMI to fold short
	 * hardware counters, ignore those.
	 */
	if (unlikely(!is_sampling_event(event)))
		return 0;

	seq = __this_cpu_read(perf_throttled_seq);
	if (seq != hwc->interrupts_seq) {
		hwc->interrupts_seq = seq;
		hwc->interrupts = 1;
	} else {
		hwc->interrupts++;
		if (unlikely(throttle
			     && hwc->interrupts >= max_samples_per_tick)) {
			__this_cpu_inc(perf_throttled_count);
			tick_dep_set_cpu(smp_processor_id(), TICK_DEP_BIT_PERF_EVENTS);
			hwc->interrupts = MAX_INTERRUPTS;
			perf_log_throttle(event, 0);
			ret = 1;
		}
	}

	if (event->attr.freq) {
		u64 now = perf_clock();
		s64 delta = now - hwc->freq_time_stamp;

		hwc->freq_time_stamp = now;

		if (delta > 0 && delta < 2*TICK_NSEC)
			perf_adjust_period(event, delta, hwc->last_period, true);
	}

	/*
	 * XXX event_limit might not quite work as expected on inherited
	 * events
	 */

	event->pending_kill = POLL_IN;
	if (events && atomic_dec_and_test(&event->event_limit)) {
		ret = 1;
		event->pending_kill = POLL_HUP;
		event->pending_disable = 1;
		irq_work_queue(&event->pending);
	}

	event->overflow_handler(event, data, regs);

	if (*perf_event_fasync(event) && event->pending_kill) {
		event->pending_wakeup = 1;
		irq_work_queue(&event->pending);
	}

	return ret;
}

int perf_event_overflow(struct perf_event *event,
			  struct perf_sample_data *data,
			  struct pt_regs *regs)
{
	return __perf_event_overflow(event, 1, data, regs);
}

/*
 * Generic software event infrastructure
 */

struct swevent_htable {
	struct swevent_hlist		*swevent_hlist;
	struct mutex			hlist_mutex;
	int				hlist_refcount;

	/* Recursion avoidance in each contexts */
	int				recursion[PERF_NR_CONTEXTS];
};

static DEFINE_PER_CPU(struct swevent_htable, swevent_htable);

/*
 * We directly increment event->count and keep a second value in
 * event->hw.period_left to count intervals. This period event
 * is kept in the range [-sample_period, 0] so that we can use the
 * sign as trigger.
 */

u64 perf_swevent_set_period(struct perf_event *event)
{
	struct hw_perf_event *hwc = &event->hw;
	u64 period = hwc->last_period;
	u64 nr, offset;
	s64 old, val;

	hwc->last_period = hwc->sample_period;

again:
	old = val = local64_read(&hwc->period_left);
	if (val < 0)
		return 0;

	nr = div64_u64(period + val, period);
	offset = nr * period;
	val -= offset;
	if (local64_cmpxchg(&hwc->period_left, old, val) != old)
		goto again;

	return nr;
}

static void perf_swevent_overflow(struct perf_event *event, u64 overflow,
				    struct perf_sample_data *data,
				    struct pt_regs *regs)
{
	struct hw_perf_event *hwc = &event->hw;
	int throttle = 0;

	if (!overflow)
		overflow = perf_swevent_set_period(event);

	if (hwc->interrupts == MAX_INTERRUPTS)
		return;

	for (; overflow; overflow--) {
		if (__perf_event_overflow(event, throttle,
					    data, regs)) {
			/*
			 * We inhibit the overflow from happening when
			 * hwc->interrupts == MAX_INTERRUPTS.
			 */
			break;
		}
		throttle = 1;
	}
}

static void perf_swevent_event(struct perf_event *event, u64 nr,
			       struct perf_sample_data *data,
			       struct pt_regs *regs)
{
	struct hw_perf_event *hwc = &event->hw;

	local64_add(nr, &event->count);

	if (!regs)
		return;

	if (!is_sampling_event(event))
		return;

	if ((event->attr.sample_type & PERF_SAMPLE_PERIOD) && !event->attr.freq) {
		data->period = nr;
		return perf_swevent_overflow(event, 1, data, regs);
	} else
		data->period = event->hw.last_period;

	if (nr == 1 && hwc->sample_period == 1 && !event->attr.freq)
		return perf_swevent_overflow(event, 1, data, regs);

	if (local64_add_negative(nr, &hwc->period_left))
		return;

	perf_swevent_overflow(event, 0, data, regs);
}

static int perf_exclude_event(struct perf_event *event,
			      struct pt_regs *regs)
{
	if (event->hw.state & PERF_HES_STOPPED)
		return 1;

	if (regs) {
		if (event->attr.exclude_user && user_mode(regs))
			return 1;

		if (event->attr.exclude_kernel && !user_mode(regs))
			return 1;
	}

	return 0;
}

static int perf_swevent_match(struct perf_event *event,
				enum perf_type_id type,
				u32 event_id,
				struct perf_sample_data *data,
				struct pt_regs *regs)
{
	if (event->attr.type != type)
		return 0;

	if (event->attr.config != event_id)
		return 0;

	if (perf_exclude_event(event, regs))
		return 0;

	return 1;
}

static inline u64 swevent_hash(u64 type, u32 event_id)
{
	u64 val = event_id | (type << 32);

	return hash_64(val, SWEVENT_HLIST_BITS);
}

static inline struct hlist_head *
__find_swevent_head(struct swevent_hlist *hlist, u64 type, u32 event_id)
{
	u64 hash = swevent_hash(type, event_id);

	return &hlist->heads[hash];
}

/* For the read side: events when they trigger */
static inline struct hlist_head *
find_swevent_head_rcu(struct swevent_htable *swhash, u64 type, u32 event_id)
{
	struct swevent_hlist *hlist;

	hlist = rcu_dereference(swhash->swevent_hlist);
	if (!hlist)
		return NULL;

	return __find_swevent_head(hlist, type, event_id);
}

/* For the event head insertion and removal in the hlist */
static inline struct hlist_head *
find_swevent_head(struct swevent_htable *swhash, struct perf_event *event)
{
	struct swevent_hlist *hlist;
	u32 event_id = event->attr.config;
	u64 type = event->attr.type;

	/*
	 * Event scheduling is always serialized against hlist allocation
	 * and release. Which makes the protected version suitable here.
	 * The context lock guarantees that.
	 */
	hlist = rcu_dereference_protected(swhash->swevent_hlist,
					  lockdep_is_held(&event->ctx->lock));
	if (!hlist)
		return NULL;

	return __find_swevent_head(hlist, type, event_id);
}

static void do_perf_sw_event(enum perf_type_id type, u32 event_id,
				    u64 nr,
				    struct perf_sample_data *data,
				    struct pt_regs *regs)
{
	struct swevent_htable *swhash = this_cpu_ptr(&swevent_htable);
	struct perf_event *event;
	struct hlist_head *head;

	rcu_read_lock();
	head = find_swevent_head_rcu(swhash, type, event_id);
	if (!head)
		goto end;

	hlist_for_each_entry_rcu(event, head, hlist_entry) {
		if (perf_swevent_match(event, type, event_id, data, regs))
			perf_swevent_event(event, nr, data, regs);
	}
end:
	rcu_read_unlock();
}

DEFINE_PER_CPU(struct pt_regs, __perf_regs[4]);

int perf_swevent_get_recursion_context(void)
{
	struct swevent_htable *swhash = this_cpu_ptr(&swevent_htable);

	return get_recursion_context(swhash->recursion);
}
EXPORT_SYMBOL_GPL(perf_swevent_get_recursion_context);

void perf_swevent_put_recursion_context(int rctx)
{
	struct swevent_htable *swhash = this_cpu_ptr(&swevent_htable);

	put_recursion_context(swhash->recursion, rctx);
}

void ___perf_sw_event(u32 event_id, u64 nr, struct pt_regs *regs, u64 addr)
{
	struct perf_sample_data data;

	if (WARN_ON_ONCE(!regs))
		return;

	perf_sample_data_init(&data, addr, 0);
	do_perf_sw_event(PERF_TYPE_SOFTWARE, event_id, nr, &data, regs);
}

void __perf_sw_event(u32 event_id, u64 nr, struct pt_regs *regs, u64 addr)
{
	int rctx;

	preempt_disable_notrace();
	rctx = perf_swevent_get_recursion_context();
	if (unlikely(rctx < 0))
		goto fail;

	___perf_sw_event(event_id, nr, regs, addr);

	perf_swevent_put_recursion_context(rctx);
fail:
	preempt_enable_notrace();
}

static void perf_swevent_read(struct perf_event *event)
{
}

static int perf_swevent_add(struct perf_event *event, int flags)
{
	struct swevent_htable *swhash = this_cpu_ptr(&swevent_htable);
	struct hw_perf_event *hwc = &event->hw;
	struct hlist_head *head;

	if (is_sampling_event(event)) {
		hwc->last_period = hwc->sample_period;
		perf_swevent_set_period(event);
	}

	hwc->state = !(flags & PERF_EF_START);

	head = find_swevent_head(swhash, event);
	if (WARN_ON_ONCE(!head))
		return -EINVAL;

	hlist_add_head_rcu(&event->hlist_entry, head);
	perf_event_update_userpage(event);

	return 0;
}

static void perf_swevent_del(struct perf_event *event, int flags)
{
	hlist_del_rcu(&event->hlist_entry);
}

static void perf_swevent_start(struct perf_event *event, int flags)
{
	event->hw.state = 0;
}

static void perf_swevent_stop(struct perf_event *event, int flags)
{
	event->hw.state = PERF_HES_STOPPED;
}

/* Deref the hlist from the update side */
static inline struct swevent_hlist *
swevent_hlist_deref(struct swevent_htable *swhash)
{
	return rcu_dereference_protected(swhash->swevent_hlist,
					 lockdep_is_held(&swhash->hlist_mutex));
}

static void swevent_hlist_release(struct swevent_htable *swhash)
{
	struct swevent_hlist *hlist = swevent_hlist_deref(swhash);

	if (!hlist)
		return;

	RCU_INIT_POINTER(swhash->swevent_hlist, NULL);
	kfree_rcu(hlist, rcu_head);
}

static void swevent_hlist_put_cpu(int cpu)
{
	struct swevent_htable *swhash = &per_cpu(swevent_htable, cpu);

	mutex_lock(&swhash->hlist_mutex);

	if (!--swhash->hlist_refcount)
		swevent_hlist_release(swhash);

	mutex_unlock(&swhash->hlist_mutex);
}

static void swevent_hlist_put(void)
{
	int cpu;

	for_each_possible_cpu(cpu)
		swevent_hlist_put_cpu(cpu);
}

static int swevent_hlist_get_cpu(int cpu)
{
	struct swevent_htable *swhash = &per_cpu(swevent_htable, cpu);
	int err = 0;

	mutex_lock(&swhash->hlist_mutex);
	if (!swevent_hlist_deref(swhash) && cpu_online(cpu)) {
		struct swevent_hlist *hlist;

		hlist = kzalloc(sizeof(*hlist), GFP_KERNEL);
		if (!hlist) {
			err = -ENOMEM;
			goto exit;
		}
		rcu_assign_pointer(swhash->swevent_hlist, hlist);
	}
	swhash->hlist_refcount++;
exit:
	mutex_unlock(&swhash->hlist_mutex);

	return err;
}

static int swevent_hlist_get(void)
{
	int err, cpu, failed_cpu;

	get_online_cpus();
	for_each_possible_cpu(cpu) {
		err = swevent_hlist_get_cpu(cpu);
		if (err) {
			failed_cpu = cpu;
			goto fail;
		}
	}
	put_online_cpus();

	return 0;
fail:
	for_each_possible_cpu(cpu) {
		if (cpu == failed_cpu)
			break;
		swevent_hlist_put_cpu(cpu);
	}

	put_online_cpus();
	return err;
}

struct static_key perf_swevent_enabled[PERF_COUNT_SW_MAX];

static void sw_perf_event_destroy(struct perf_event *event)
{
	u64 event_id = event->attr.config;

	WARN_ON(event->parent);

	static_key_slow_dec(&perf_swevent_enabled[event_id]);
	swevent_hlist_put();
}

static int perf_swevent_init(struct perf_event *event)
{
	u64 event_id = event->attr.config;

	if (event->attr.type != PERF_TYPE_SOFTWARE)
		return -ENOENT;

	/*
	 * no branch sampling for software events
	 */
	if (has_branch_stack(event))
		return -EOPNOTSUPP;

	switch (event_id) {
	case PERF_COUNT_SW_CPU_CLOCK:
	case PERF_COUNT_SW_TASK_CLOCK:
		return -ENOENT;

	default:
		break;
	}

	if (event_id >= PERF_COUNT_SW_MAX)
		return -ENOENT;

	if (!event->parent) {
		int err;

		err = swevent_hlist_get();
		if (err)
			return err;

		static_key_slow_inc(&perf_swevent_enabled[event_id]);
		event->destroy = sw_perf_event_destroy;
	}

	return 0;
}

static struct pmu perf_swevent = {
	.task_ctx_nr	= perf_sw_context,

	.capabilities	= PERF_PMU_CAP_NO_NMI,

	.event_init	= perf_swevent_init,
	.add		= perf_swevent_add,
	.del		= perf_swevent_del,
	.start		= perf_swevent_start,
	.stop		= perf_swevent_stop,
	.read		= perf_swevent_read,
};

#ifdef CONFIG_EVENT_TRACING

static int perf_tp_filter_match(struct perf_event *event,
				struct perf_sample_data *data)
{
	void *record = data->raw->frag.data;

	/* only top level events have filters set */
	if (event->parent)
		event = event->parent;

	if (likely(!event->filter) || filter_match_preds(event->filter, record))
		return 1;
	return 0;
}

static int perf_tp_event_match(struct perf_event *event,
				struct perf_sample_data *data,
				struct pt_regs *regs)
{
	if (event->hw.state & PERF_HES_STOPPED)
		return 0;
	/*
	 * All tracepoints are from kernel-space.
	 */
	if (event->attr.exclude_kernel)
		return 0;

	if (!perf_tp_filter_match(event, data))
		return 0;

	return 1;
}

void perf_trace_run_bpf_submit(void *raw_data, int size, int rctx,
			       struct trace_event_call *call, u64 count,
			       struct pt_regs *regs, struct hlist_head *head,
			       struct task_struct *task)
{
	struct bpf_prog *prog = call->prog;

	if (prog) {
		*(struct pt_regs **)raw_data = regs;
		if (!trace_call_bpf(prog, raw_data) || hlist_empty(head)) {
			perf_swevent_put_recursion_context(rctx);
			return;
		}
	}
	perf_tp_event(call->event.type, count, raw_data, size, regs, head,
		      rctx, task);
}
EXPORT_SYMBOL_GPL(perf_trace_run_bpf_submit);

void perf_tp_event(u16 event_type, u64 count, void *record, int entry_size,
		   struct pt_regs *regs, struct hlist_head *head, int rctx,
		   struct task_struct *task)
{
	struct perf_sample_data data;
	struct perf_event *event;

	struct perf_raw_record raw = {
		.frag = {
			.size = entry_size,
			.data = record,
		},
	};

	perf_sample_data_init(&data, 0, 0);
	data.raw = &raw;

	perf_trace_buf_update(record, event_type);

	hlist_for_each_entry_rcu(event, head, hlist_entry) {
		if (perf_tp_event_match(event, &data, regs))
			perf_swevent_event(event, count, &data, regs);
	}

	/*
	 * If we got specified a target task, also iterate its context and
	 * deliver this event there too.
	 */
	if (task && task != current) {
		struct perf_event_context *ctx;
		struct trace_entry *entry = record;

		rcu_read_lock();
		ctx = rcu_dereference(task->perf_event_ctxp[perf_sw_context]);
		if (!ctx)
			goto unlock;

		list_for_each_entry_rcu(event, &ctx->event_list, event_entry) {
			if (event->attr.type != PERF_TYPE_TRACEPOINT)
				continue;
			if (event->attr.config != entry->type)
				continue;
			if (perf_tp_event_match(event, &data, regs))
				perf_swevent_event(event, count, &data, regs);
		}
unlock:
		rcu_read_unlock();
	}

	perf_swevent_put_recursion_context(rctx);
}
EXPORT_SYMBOL_GPL(perf_tp_event);

static void tp_perf_event_destroy(struct perf_event *event)
{
	perf_trace_destroy(event);
}

static int perf_tp_event_init(struct perf_event *event)
{
	int err;

	if (event->attr.type != PERF_TYPE_TRACEPOINT)
		return -ENOENT;

	/*
	 * no branch sampling for tracepoint events
	 */
	if (has_branch_stack(event))
		return -EOPNOTSUPP;

	err = perf_trace_init(event);
	if (err)
		return err;

	event->destroy = tp_perf_event_destroy;

	return 0;
}

static struct pmu perf_tracepoint = {
	.task_ctx_nr	= perf_sw_context,

	.event_init	= perf_tp_event_init,
	.add		= perf_trace_add,
	.del		= perf_trace_del,
	.start		= perf_swevent_start,
	.stop		= perf_swevent_stop,
	.read		= perf_swevent_read,
};

static inline void perf_tp_register(void)
{
	perf_pmu_register(&perf_tracepoint, "tracepoint", PERF_TYPE_TRACEPOINT);
}

static void perf_event_free_filter(struct perf_event *event)
{
	ftrace_profile_free_filter(event);
}

static int perf_event_set_bpf_prog(struct perf_event *event, u32 prog_fd)
{
	bool is_kprobe, is_tracepoint;
	struct bpf_prog *prog;

	if (event->attr.type != PERF_TYPE_TRACEPOINT)
		return -EINVAL;

	if (event->tp_event->prog)
		return -EEXIST;

	is_kprobe = event->tp_event->flags & TRACE_EVENT_FL_UKPROBE;
	is_tracepoint = event->tp_event->flags & TRACE_EVENT_FL_TRACEPOINT;
	if (!is_kprobe && !is_tracepoint)
		/* bpf programs can only be attached to u/kprobe or tracepoint */
		return -EINVAL;

	prog = bpf_prog_get(prog_fd);
	if (IS_ERR(prog))
		return PTR_ERR(prog);

	if ((is_kprobe && prog->type != BPF_PROG_TYPE_KPROBE) ||
	    (is_tracepoint && prog->type != BPF_PROG_TYPE_TRACEPOINT)) {
		/* valid fd, but invalid bpf program type */
		bpf_prog_put(prog);
		return -EINVAL;
	}

	if (is_tracepoint) {
		int off = trace_event_get_offsets(event->tp_event);

		if (prog->aux->max_ctx_offset > off) {
			bpf_prog_put(prog);
			return -EACCES;
		}
	}
	event->tp_event->prog = prog;

	return 0;
}

static void perf_event_free_bpf_prog(struct perf_event *event)
{
	struct bpf_prog *prog;

	if (!event->tp_event)
		return;

	prog = event->tp_event->prog;
	if (prog) {
		event->tp_event->prog = NULL;
		bpf_prog_put(prog);
	}
}

#else

static inline void perf_tp_register(void)
{
}

static void perf_event_free_filter(struct perf_event *event)
{
}

static int perf_event_set_bpf_prog(struct perf_event *event, u32 prog_fd)
{
	return -ENOENT;
}

static void perf_event_free_bpf_prog(struct perf_event *event)
{
}
#endif /* CONFIG_EVENT_TRACING */

#ifdef CONFIG_HAVE_HW_BREAKPOINT
void perf_bp_event(struct perf_event *bp, void *data)
{
	struct perf_sample_data sample;
	struct pt_regs *regs = data;

	perf_sample_data_init(&sample, bp->attr.bp_addr, 0);

	if (!bp->hw.state && !perf_exclude_event(bp, regs))
		perf_swevent_event(bp, 1, &sample, regs);
}
#endif

/*
 * Allocate a new address filter
 */
static struct perf_addr_filter *
perf_addr_filter_new(struct perf_event *event, struct list_head *filters)
{
	int node = cpu_to_node(event->cpu == -1 ? 0 : event->cpu);
	struct perf_addr_filter *filter;

	filter = kzalloc_node(sizeof(*filter), GFP_KERNEL, node);
	if (!filter)
		return NULL;

	INIT_LIST_HEAD(&filter->entry);
	list_add_tail(&filter->entry, filters);

	return filter;
}

static void free_filters_list(struct list_head *filters)
{
	struct perf_addr_filter *filter, *iter;

	list_for_each_entry_safe(filter, iter, filters, entry) {
		if (filter->inode)
			iput(filter->inode);
		list_del(&filter->entry);
		kfree(filter);
	}
}

/*
 * Free existing address filters and optionally install new ones
 */
static void perf_addr_filters_splice(struct perf_event *event,
				     struct list_head *head)
{
	unsigned long flags;
	LIST_HEAD(list);

	if (!has_addr_filter(event))
		return;

	/* don't bother with children, they don't have their own filters */
	if (event->parent)
		return;

	raw_spin_lock_irqsave(&event->addr_filters.lock, flags);

	list_splice_init(&event->addr_filters.list, &list);
	if (head)
		list_splice(head, &event->addr_filters.list);

	raw_spin_unlock_irqrestore(&event->addr_filters.lock, flags);

	free_filters_list(&list);
}

/*
 * Scan through mm's vmas and see if one of them matches the
 * @filter; if so, adjust filter's address range.
 * Called with mm::mmap_sem down for reading.
 */
static unsigned long perf_addr_filter_apply(struct perf_addr_filter *filter,
					    struct mm_struct *mm)
{
	struct vm_area_struct *vma;

	for (vma = mm->mmap; vma; vma = vma->vm_next) {
		struct file *file = vma->vm_file;
		unsigned long off = vma->vm_pgoff << PAGE_SHIFT;
		unsigned long vma_size = vma->vm_end - vma->vm_start;

		if (!file)
			continue;

		if (!perf_addr_filter_match(filter, file, off, vma_size))
			continue;

		return vma->vm_start;
	}

	return 0;
}

/*
 * Update event's address range filters based on the
 * task's existing mappings, if any.
 */
static void perf_event_addr_filters_apply(struct perf_event *event)
{
	struct perf_addr_filters_head *ifh = perf_event_addr_filters(event);
	struct task_struct *task = READ_ONCE(event->ctx->task);
	struct perf_addr_filter *filter;
	struct mm_struct *mm = NULL;
	unsigned int count = 0;
	unsigned long flags;

	/*
	 * We may observe TASK_TOMBSTONE, which means that the event tear-down
	 * will stop on the parent's child_mutex that our caller is also holding
	 */
	if (task == TASK_TOMBSTONE)
		return;

	mm = get_task_mm(event->ctx->task);
	if (!mm)
		goto restart;

	down_read(&mm->mmap_sem);

	raw_spin_lock_irqsave(&ifh->lock, flags);
	list_for_each_entry(filter, &ifh->list, entry) {
		event->addr_filters_offs[count] = 0;

		/*
		 * Adjust base offset if the filter is associated to a binary
		 * that needs to be mapped:
		 */
		if (filter->inode)
			event->addr_filters_offs[count] =
				perf_addr_filter_apply(filter, mm);

		count++;
	}

	event->addr_filters_gen++;
	raw_spin_unlock_irqrestore(&ifh->lock, flags);

	up_read(&mm->mmap_sem);

	mmput(mm);

restart:
	perf_event_restart(event);
}

/*
 * Address range filtering: limiting the data to certain
 * instruction address ranges. Filters are ioctl()ed to us from
 * userspace as ascii strings.
 *
 * Filter string format:
 *
 * ACTION RANGE_SPEC
 * where ACTION is one of the
 *  * "filter": limit the trace to this region
 *  * "start": start tracing from this address
 *  * "stop": stop tracing at this address/region;
 * RANGE_SPEC is
 *  * for kernel addresses: <start address>[/<size>]
 *  * for object files:     <start address>[/<size>]@</path/to/object/file>
 *
 * if <size> is not specified, the range is treated as a single address.
 */
enum {
	IF_ACT_FILTER,
	IF_ACT_START,
	IF_ACT_STOP,
	IF_SRC_FILE,
	IF_SRC_KERNEL,
	IF_SRC_FILEADDR,
	IF_SRC_KERNELADDR,
};

enum {
	IF_STATE_ACTION = 0,
	IF_STATE_SOURCE,
	IF_STATE_END,
};

static const match_table_t if_tokens = {
	{ IF_ACT_FILTER,	"filter" },
	{ IF_ACT_START,		"start" },
	{ IF_ACT_STOP,		"stop" },
	{ IF_SRC_FILE,		"%u/%u@%s" },
	{ IF_SRC_KERNEL,	"%u/%u" },
	{ IF_SRC_FILEADDR,	"%u@%s" },
	{ IF_SRC_KERNELADDR,	"%u" },
};

/*
 * Address filter string parser
 */
static int
perf_event_parse_addr_filter(struct perf_event *event, char *fstr,
			     struct list_head *filters)
{
	struct perf_addr_filter *filter = NULL;
	char *start, *orig, *filename = NULL;
	struct path path;
	substring_t args[MAX_OPT_ARGS];
	int state = IF_STATE_ACTION, token;
	unsigned int kernel = 0;
	int ret = -EINVAL;

	orig = fstr = kstrdup(fstr, GFP_KERNEL);
	if (!fstr)
		return -ENOMEM;

	while ((start = strsep(&fstr, " ,\n")) != NULL) {
		ret = -EINVAL;

		if (!*start)
			continue;

		/* filter definition begins */
		if (state == IF_STATE_ACTION) {
			filter = perf_addr_filter_new(event, filters);
			if (!filter)
				goto fail;
		}

		token = match_token(start, if_tokens, args);
		switch (token) {
		case IF_ACT_FILTER:
		case IF_ACT_START:
			filter->filter = 1;

		case IF_ACT_STOP:
			if (state != IF_STATE_ACTION)
				goto fail;

			state = IF_STATE_SOURCE;
			break;

		case IF_SRC_KERNELADDR:
		case IF_SRC_KERNEL:
			kernel = 1;

		case IF_SRC_FILEADDR:
		case IF_SRC_FILE:
			if (state != IF_STATE_SOURCE)
				goto fail;

			if (token == IF_SRC_FILE || token == IF_SRC_KERNEL)
				filter->range = 1;

			*args[0].to = 0;
			ret = kstrtoul(args[0].from, 0, &filter->offset);
			if (ret)
				goto fail;

			if (filter->range) {
				*args[1].to = 0;
				ret = kstrtoul(args[1].from, 0, &filter->size);
				if (ret)
					goto fail;
			}

			if (token == IF_SRC_FILE || token == IF_SRC_FILEADDR) {
				int fpos = filter->range ? 2 : 1;

				filename = match_strdup(&args[fpos]);
				if (!filename) {
					ret = -ENOMEM;
					goto fail;
				}
			}

			state = IF_STATE_END;
			break;

		default:
			goto fail;
		}

		/*
		 * Filter definition is fully parsed, validate and install it.
		 * Make sure that it doesn't contradict itself or the event's
		 * attribute.
		 */
		if (state == IF_STATE_END) {
			if (kernel && event->attr.exclude_kernel)
				goto fail;

			if (!kernel) {
				if (!filename)
					goto fail;

				/* look up the path and grab its inode */
				ret = kern_path(filename, LOOKUP_FOLLOW, &path);
				if (ret)
					goto fail_free_name;

				filter->inode = igrab(d_inode(path.dentry));
				path_put(&path);
				kfree(filename);
				filename = NULL;

				ret = -EINVAL;
				if (!filter->inode ||
				    !S_ISREG(filter->inode->i_mode))
					/* free_filters_list() will iput() */
					goto fail;
			}

			/* ready to consume more filters */
			state = IF_STATE_ACTION;
			filter = NULL;
		}
	}

	if (state != IF_STATE_ACTION)
		goto fail;

	kfree(orig);

	return 0;

fail_free_name:
	kfree(filename);
fail:
	free_filters_list(filters);
	kfree(orig);

	return ret;
}

static int
perf_event_set_addr_filter(struct perf_event *event, char *filter_str)
{
	LIST_HEAD(filters);
	int ret;

	/*
	 * Since this is called in perf_ioctl() path, we're already holding
	 * ctx::mutex.
	 */
	lockdep_assert_held(&event->ctx->mutex);

	if (WARN_ON_ONCE(event->parent))
		return -EINVAL;

	/*
	 * For now, we only support filtering in per-task events; doing so
	 * for CPU-wide events requires additional context switching trickery,
	 * since same object code will be mapped at different virtual
	 * addresses in different processes.
	 */
	if (!event->ctx->task)
		return -EOPNOTSUPP;

	ret = perf_event_parse_addr_filter(event, filter_str, &filters);
	if (ret)
		return ret;

	ret = event->pmu->addr_filters_validate(&filters);
	if (ret) {
		free_filters_list(&filters);
		return ret;
	}

	/* remove existing filters, if any */
	perf_addr_filters_splice(event, &filters);

	/* install new filters */
	perf_event_for_each_child(event, perf_event_addr_filters_apply);

	return ret;
}

static int perf_event_set_filter(struct perf_event *event, void __user *arg)
{
	char *filter_str;
	int ret = -EINVAL;

	if ((event->attr.type != PERF_TYPE_TRACEPOINT ||
	    !IS_ENABLED(CONFIG_EVENT_TRACING)) &&
	    !has_addr_filter(event))
		return -EINVAL;

	filter_str = strndup_user(arg, PAGE_SIZE);
	if (IS_ERR(filter_str))
		return PTR_ERR(filter_str);

	if (IS_ENABLED(CONFIG_EVENT_TRACING) &&
	    event->attr.type == PERF_TYPE_TRACEPOINT)
		ret = ftrace_profile_set_filter(event, event->attr.config,
						filter_str);
	else if (has_addr_filter(event))
		ret = perf_event_set_addr_filter(event, filter_str);

	kfree(filter_str);
	return ret;
}

/*
 * hrtimer based swevent callback
 */

static enum hrtimer_restart perf_swevent_hrtimer(struct hrtimer *hrtimer)
{
	enum hrtimer_restart ret = HRTIMER_RESTART;
	struct perf_sample_data data;
	struct pt_regs *regs;
	struct perf_event *event;
	u64 period;

	event = container_of(hrtimer, struct perf_event, hw.hrtimer);

	if (event->state != PERF_EVENT_STATE_ACTIVE)
		return HRTIMER_NORESTART;

	event->pmu->read(event);

	perf_sample_data_init(&data, 0, event->hw.last_period);
	regs = get_irq_regs();

	if (regs && !perf_exclude_event(event, regs)) {
		if (!(event->attr.exclude_idle && is_idle_task(current)))
			if (__perf_event_overflow(event, 1, &data, regs))
				ret = HRTIMER_NORESTART;
	}

	period = max_t(u64, 10000, event->hw.sample_period);
	hrtimer_forward_now(hrtimer, ns_to_ktime(period));

	return ret;
}

static void perf_swevent_start_hrtimer(struct perf_event *event)
{
	struct hw_perf_event *hwc = &event->hw;
	s64 period;

	if (!is_sampling_event(event))
		return;

	period = local64_read(&hwc->period_left);
	if (period) {
		if (period < 0)
			period = 10000;

		local64_set(&hwc->period_left, 0);
	} else {
		period = max_t(u64, 10000, hwc->sample_period);
	}
	hrtimer_start(&hwc->hrtimer, ns_to_ktime(period),
		      HRTIMER_MODE_REL_PINNED);
}

static void perf_swevent_cancel_hrtimer(struct perf_event *event)
{
	struct hw_perf_event *hwc = &event->hw;

	if (is_sampling_event(event)) {
		ktime_t remaining = hrtimer_get_remaining(&hwc->hrtimer);
		local64_set(&hwc->period_left, ktime_to_ns(remaining));

		hrtimer_cancel(&hwc->hrtimer);
	}
}

static void perf_swevent_init_hrtimer(struct perf_event *event)
{
	struct hw_perf_event *hwc = &event->hw;

	if (!is_sampling_event(event))
		return;

	hrtimer_init(&hwc->hrtimer, CLOCK_MONOTONIC, HRTIMER_MODE_REL);
	hwc->hrtimer.function = perf_swevent_hrtimer;

	/*
	 * Since hrtimers have a fixed rate, we can do a static freq->period
	 * mapping and avoid the whole period adjust feedback stuff.
	 */
	if (event->attr.freq) {
		long freq = event->attr.sample_freq;

		event->attr.sample_period = NSEC_PER_SEC / freq;
		hwc->sample_period = event->attr.sample_period;
		local64_set(&hwc->period_left, hwc->sample_period);
		hwc->last_period = hwc->sample_period;
		event->attr.freq = 0;
	}
}

/*
 * Software event: cpu wall time clock
 */

static void cpu_clock_event_update(struct perf_event *event)
{
	s64 prev;
	u64 now;

	now = local_clock();
	prev = local64_xchg(&event->hw.prev_count, now);
	local64_add(now - prev, &event->count);
}

static void cpu_clock_event_start(struct perf_event *event, int flags)
{
	local64_set(&event->hw.prev_count, local_clock());
	perf_swevent_start_hrtimer(event);
}

static void cpu_clock_event_stop(struct perf_event *event, int flags)
{
	perf_swevent_cancel_hrtimer(event);
	cpu_clock_event_update(event);
}

static int cpu_clock_event_add(struct perf_event *event, int flags)
{
	if (flags & PERF_EF_START)
		cpu_clock_event_start(event, flags);
	perf_event_update_userpage(event);

	return 0;
}

static void cpu_clock_event_del(struct perf_event *event, int flags)
{
	cpu_clock_event_stop(event, flags);
}

static void cpu_clock_event_read(struct perf_event *event)
{
	cpu_clock_event_update(event);
}

static int cpu_clock_event_init(struct perf_event *event)
{
	if (event->attr.type != PERF_TYPE_SOFTWARE)
		return -ENOENT;

	if (event->attr.config != PERF_COUNT_SW_CPU_CLOCK)
		return -ENOENT;

	/*
	 * no branch sampling for software events
	 */
	if (has_branch_stack(event))
		return -EOPNOTSUPP;

	perf_swevent_init_hrtimer(event);

	return 0;
}

static struct pmu perf_cpu_clock = {
	.task_ctx_nr	= perf_sw_context,

	.capabilities	= PERF_PMU_CAP_NO_NMI,

	.event_init	= cpu_clock_event_init,
	.add		= cpu_clock_event_add,
	.del		= cpu_clock_event_del,
	.start		= cpu_clock_event_start,
	.stop		= cpu_clock_event_stop,
	.read		= cpu_clock_event_read,
};

/*
 * Software event: task time clock
 */

static void task_clock_event_update(struct perf_event *event, u64 now)
{
	u64 prev;
	s64 delta;

	prev = local64_xchg(&event->hw.prev_count, now);
	delta = now - prev;
	local64_add(delta, &event->count);
}

static void task_clock_event_start(struct perf_event *event, int flags)
{
	local64_set(&event->hw.prev_count, event->ctx->time);
	perf_swevent_start_hrtimer(event);
}

static void task_clock_event_stop(struct perf_event *event, int flags)
{
	perf_swevent_cancel_hrtimer(event);
	task_clock_event_update(event, event->ctx->time);
}

static int task_clock_event_add(struct perf_event *event, int flags)
{
	if (flags & PERF_EF_START)
		task_clock_event_start(event, flags);
	perf_event_update_userpage(event);

	return 0;
}

static void task_clock_event_del(struct perf_event *event, int flags)
{
	task_clock_event_stop(event, PERF_EF_UPDATE);
}

static void task_clock_event_read(struct perf_event *event)
{
	u64 now = perf_clock();
	u64 delta = now - event->ctx->timestamp;
	u64 time = event->ctx->time + delta;

	task_clock_event_update(event, time);
}

static int task_clock_event_init(struct perf_event *event)
{
	if (event->attr.type != PERF_TYPE_SOFTWARE)
		return -ENOENT;

	if (event->attr.config != PERF_COUNT_SW_TASK_CLOCK)
		return -ENOENT;

	/*
	 * no branch sampling for software events
	 */
	if (has_branch_stack(event))
		return -EOPNOTSUPP;

	perf_swevent_init_hrtimer(event);

	return 0;
}

static struct pmu perf_task_clock = {
	.task_ctx_nr	= perf_sw_context,

	.capabilities	= PERF_PMU_CAP_NO_NMI,

	.event_init	= task_clock_event_init,
	.add		= task_clock_event_add,
	.del		= task_clock_event_del,
	.start		= task_clock_event_start,
	.stop		= task_clock_event_stop,
	.read		= task_clock_event_read,
};

static void perf_pmu_nop_void(struct pmu *pmu)
{
}

static void perf_pmu_nop_txn(struct pmu *pmu, unsigned int flags)
{
}

static int perf_pmu_nop_int(struct pmu *pmu)
{
	return 0;
}

static DEFINE_PER_CPU(unsigned int, nop_txn_flags);

static void perf_pmu_start_txn(struct pmu *pmu, unsigned int flags)
{
	__this_cpu_write(nop_txn_flags, flags);

	if (flags & ~PERF_PMU_TXN_ADD)
		return;

	perf_pmu_disable(pmu);
}

static int perf_pmu_commit_txn(struct pmu *pmu)
{
	unsigned int flags = __this_cpu_read(nop_txn_flags);

	__this_cpu_write(nop_txn_flags, 0);

	if (flags & ~PERF_PMU_TXN_ADD)
		return 0;

	perf_pmu_enable(pmu);
	return 0;
}

static void perf_pmu_cancel_txn(struct pmu *pmu)
{
	unsigned int flags =  __this_cpu_read(nop_txn_flags);

	__this_cpu_write(nop_txn_flags, 0);

	if (flags & ~PERF_PMU_TXN_ADD)
		return;

	perf_pmu_enable(pmu);
}

static int perf_event_idx_default(struct perf_event *event)
{
	return 0;
}

/*
 * Ensures all contexts with the same task_ctx_nr have the same
 * pmu_cpu_context too.
 */
static struct perf_cpu_context __percpu *find_pmu_context(int ctxn)
{
	struct pmu *pmu;

	if (ctxn < 0)
		return NULL;

	list_for_each_entry(pmu, &pmus, entry) {
		if (pmu->task_ctx_nr == ctxn)
			return pmu->pmu_cpu_context;
	}

	return NULL;
}

static void update_pmu_context(struct pmu *pmu, struct pmu *old_pmu)
{
	int cpu;

	for_each_possible_cpu(cpu) {
		struct perf_cpu_context *cpuctx;

		cpuctx = per_cpu_ptr(pmu->pmu_cpu_context, cpu);

		if (cpuctx->unique_pmu == old_pmu)
			cpuctx->unique_pmu = pmu;
	}
}

static void free_pmu_context(struct pmu *pmu)
{
	struct pmu *i;

	mutex_lock(&pmus_lock);
	/*
	 * Like a real lame refcount.
	 */
	list_for_each_entry(i, &pmus, entry) {
		if (i->pmu_cpu_context == pmu->pmu_cpu_context) {
			update_pmu_context(i, pmu);
			goto out;
		}
	}

	free_percpu(pmu->pmu_cpu_context);
out:
	mutex_unlock(&pmus_lock);
}

/*
 * Let userspace know that this PMU supports address range filtering:
 */
static ssize_t nr_addr_filters_show(struct device *dev,
				    struct device_attribute *attr,
				    char *page)
{
	struct pmu *pmu = dev_get_drvdata(dev);

	return snprintf(page, PAGE_SIZE - 1, "%d\n", pmu->nr_addr_filters);
}
DEVICE_ATTR_RO(nr_addr_filters);

static struct idr pmu_idr;

static ssize_t
type_show(struct device *dev, struct device_attribute *attr, char *page)
{
	struct pmu *pmu = dev_get_drvdata(dev);

	return snprintf(page, PAGE_SIZE-1, "%d\n", pmu->type);
}
static DEVICE_ATTR_RO(type);

static ssize_t
perf_event_mux_interval_ms_show(struct device *dev,
				struct device_attribute *attr,
				char *page)
{
	struct pmu *pmu = dev_get_drvdata(dev);

	return snprintf(page, PAGE_SIZE-1, "%d\n", pmu->hrtimer_interval_ms);
}

static DEFINE_MUTEX(mux_interval_mutex);

static ssize_t
perf_event_mux_interval_ms_store(struct device *dev,
				 struct device_attribute *attr,
				 const char *buf, size_t count)
{
	struct pmu *pmu = dev_get_drvdata(dev);
	int timer, cpu, ret;

	ret = kstrtoint(buf, 0, &timer);
	if (ret)
		return ret;

	if (timer < 1)
		return -EINVAL;

	/* same value, noting to do */
	if (timer == pmu->hrtimer_interval_ms)
		return count;

	mutex_lock(&mux_interval_mutex);
	pmu->hrtimer_interval_ms = timer;

	/* update all cpuctx for this PMU */
	get_online_cpus();
	for_each_online_cpu(cpu) {
		struct perf_cpu_context *cpuctx;
		cpuctx = per_cpu_ptr(pmu->pmu_cpu_context, cpu);
		cpuctx->hrtimer_interval = ns_to_ktime(NSEC_PER_MSEC * timer);

		cpu_function_call(cpu,
			(remote_function_f)perf_mux_hrtimer_restart, cpuctx);
	}
	put_online_cpus();
	mutex_unlock(&mux_interval_mutex);

	return count;
}
static DEVICE_ATTR_RW(perf_event_mux_interval_ms);

static struct attribute *pmu_dev_attrs[] = {
	&dev_attr_type.attr,
	&dev_attr_perf_event_mux_interval_ms.attr,
	NULL,
};
ATTRIBUTE_GROUPS(pmu_dev);

static int pmu_bus_running;
static struct bus_type pmu_bus = {
	.name		= "event_source",
	.dev_groups	= pmu_dev_groups,
};

static void pmu_dev_release(struct device *dev)
{
	kfree(dev);
}

static int pmu_dev_alloc(struct pmu *pmu)
{
	int ret = -ENOMEM;

	pmu->dev = kzalloc(sizeof(struct device), GFP_KERNEL);
	if (!pmu->dev)
		goto out;

	pmu->dev->groups = pmu->attr_groups;
	device_initialize(pmu->dev);
	ret = dev_set_name(pmu->dev, "%s", pmu->name);
	if (ret)
		goto free_dev;

	dev_set_drvdata(pmu->dev, pmu);
	pmu->dev->bus = &pmu_bus;
	pmu->dev->release = pmu_dev_release;
	ret = device_add(pmu->dev);
	if (ret)
		goto free_dev;

	/* For PMUs with address filters, throw in an extra attribute: */
	if (pmu->nr_addr_filters)
		ret = device_create_file(pmu->dev, &dev_attr_nr_addr_filters);

	if (ret)
		goto del_dev;

out:
	return ret;

del_dev:
	device_del(pmu->dev);

free_dev:
	put_device(pmu->dev);
	goto out;
}

static struct lock_class_key cpuctx_mutex;
static struct lock_class_key cpuctx_lock;

int perf_pmu_register(struct pmu *pmu, const char *name, int type)
{
	int cpu, ret;

	mutex_lock(&pmus_lock);
	ret = -ENOMEM;
	pmu->pmu_disable_count = alloc_percpu(int);
	if (!pmu->pmu_disable_count)
		goto unlock;

	pmu->type = -1;
	if (!name)
		goto skip_type;
	pmu->name = name;

	if (type < 0) {
		type = idr_alloc(&pmu_idr, pmu, PERF_TYPE_MAX, 0, GFP_KERNEL);
		if (type < 0) {
			ret = type;
			goto free_pdc;
		}
	}
	pmu->type = type;

	if (pmu_bus_running) {
		ret = pmu_dev_alloc(pmu);
		if (ret)
			goto free_idr;
	}

skip_type:
	if (pmu->task_ctx_nr == perf_hw_context) {
		static int hw_context_taken = 0;

		/*
		 * Other than systems with heterogeneous CPUs, it never makes
		 * sense for two PMUs to share perf_hw_context. PMUs which are
		 * uncore must use perf_invalid_context.
		 */
		if (WARN_ON_ONCE(hw_context_taken &&
		    !(pmu->capabilities & PERF_PMU_CAP_HETEROGENEOUS_CPUS)))
			pmu->task_ctx_nr = perf_invalid_context;

		hw_context_taken = 1;
	}

	pmu->pmu_cpu_context = find_pmu_context(pmu->task_ctx_nr);
	if (pmu->pmu_cpu_context)
		goto got_cpu_context;

	ret = -ENOMEM;
	pmu->pmu_cpu_context = alloc_percpu(struct perf_cpu_context);
	if (!pmu->pmu_cpu_context)
		goto free_dev;

	for_each_possible_cpu(cpu) {
		struct perf_cpu_context *cpuctx;

		cpuctx = per_cpu_ptr(pmu->pmu_cpu_context, cpu);
		__perf_event_init_context(&cpuctx->ctx);
		lockdep_set_class(&cpuctx->ctx.mutex, &cpuctx_mutex);
		lockdep_set_class(&cpuctx->ctx.lock, &cpuctx_lock);
		cpuctx->ctx.pmu = pmu;

		__perf_mux_hrtimer_init(cpuctx, cpu);

		cpuctx->unique_pmu = pmu;
	}

got_cpu_context:
	if (!pmu->start_txn) {
		if (pmu->pmu_enable) {
			/*
			 * If we have pmu_enable/pmu_disable calls, install
			 * transaction stubs that use that to try and batch
			 * hardware accesses.
			 */
			pmu->start_txn  = perf_pmu_start_txn;
			pmu->commit_txn = perf_pmu_commit_txn;
			pmu->cancel_txn = perf_pmu_cancel_txn;
		} else {
			pmu->start_txn  = perf_pmu_nop_txn;
			pmu->commit_txn = perf_pmu_nop_int;
			pmu->cancel_txn = perf_pmu_nop_void;
		}
	}

	if (!pmu->pmu_enable) {
		pmu->pmu_enable  = perf_pmu_nop_void;
		pmu->pmu_disable = perf_pmu_nop_void;
	}

	if (!pmu->event_idx)
		pmu->event_idx = perf_event_idx_default;

	list_add_rcu(&pmu->entry, &pmus);
	atomic_set(&pmu->exclusive_cnt, 0);
	ret = 0;
unlock:
	mutex_unlock(&pmus_lock);

	return ret;

free_dev:
	device_del(pmu->dev);
	put_device(pmu->dev);

free_idr:
	if (pmu->type >= PERF_TYPE_MAX)
		idr_remove(&pmu_idr, pmu->type);

free_pdc:
	free_percpu(pmu->pmu_disable_count);
	goto unlock;
}
EXPORT_SYMBOL_GPL(perf_pmu_register);

void perf_pmu_unregister(struct pmu *pmu)
{
	mutex_lock(&pmus_lock);
	list_del_rcu(&pmu->entry);
	mutex_unlock(&pmus_lock);

	/*
	 * We dereference the pmu list under both SRCU and regular RCU, so
	 * synchronize against both of those.
	 */
	synchronize_srcu(&pmus_srcu);
	synchronize_rcu();

	free_percpu(pmu->pmu_disable_count);
	if (pmu->type >= PERF_TYPE_MAX)
		idr_remove(&pmu_idr, pmu->type);
	if (pmu->nr_addr_filters)
		device_remove_file(pmu->dev, &dev_attr_nr_addr_filters);
	device_del(pmu->dev);
	put_device(pmu->dev);
	free_pmu_context(pmu);
}
EXPORT_SYMBOL_GPL(perf_pmu_unregister);

static int perf_try_init_event(struct pmu *pmu, struct perf_event *event)
{
	struct perf_event_context *ctx = NULL;
	int ret;

	if (!try_module_get(pmu->module))
		return -ENODEV;

	if (event->group_leader != event) {
		/*
		 * This ctx->mutex can nest when we're called through
		 * inheritance. See the perf_event_ctx_lock_nested() comment.
		 */
		ctx = perf_event_ctx_lock_nested(event->group_leader,
						 SINGLE_DEPTH_NESTING);
		BUG_ON(!ctx);
	}

	event->pmu = pmu;
	ret = pmu->event_init(event);

	if (ctx)
		perf_event_ctx_unlock(event->group_leader, ctx);

	if (ret)
		module_put(pmu->module);

	return ret;
}

static struct pmu *perf_init_event(struct perf_event *event)
{
	struct pmu *pmu = NULL;
	int idx;
	int ret;

	idx = srcu_read_lock(&pmus_srcu);

	rcu_read_lock();
	pmu = idr_find(&pmu_idr, event->attr.type);
	rcu_read_unlock();
	if (pmu) {
		ret = perf_try_init_event(pmu, event);
		if (ret)
			pmu = ERR_PTR(ret);
		goto unlock;
	}

	list_for_each_entry_rcu(pmu, &pmus, entry) {
		ret = perf_try_init_event(pmu, event);
		if (!ret)
			goto unlock;

		if (ret != -ENOENT) {
			pmu = ERR_PTR(ret);
			goto unlock;
		}
	}
	pmu = ERR_PTR(-ENOENT);
unlock:
	srcu_read_unlock(&pmus_srcu, idx);

	return pmu;
}

static void attach_sb_event(struct perf_event *event)
{
	struct pmu_event_list *pel = per_cpu_ptr(&pmu_sb_events, event->cpu);

	raw_spin_lock(&pel->lock);
	list_add_rcu(&event->sb_list, &pel->list);
	raw_spin_unlock(&pel->lock);
}

/*
 * We keep a list of all !task (and therefore per-cpu) events
 * that need to receive side-band records.
 *
 * This avoids having to scan all the various PMU per-cpu contexts
 * looking for them.
 */
static void account_pmu_sb_event(struct perf_event *event)
{
	if (is_sb_event(event))
		attach_sb_event(event);
}

static void account_event_cpu(struct perf_event *event, int cpu)
{
	if (event->parent)
		return;

	if (is_cgroup_event(event))
		atomic_inc(&per_cpu(perf_cgroup_events, cpu));
}

/* Freq events need the tick to stay alive (see perf_event_task_tick). */
static void account_freq_event_nohz(void)
{
#ifdef CONFIG_NO_HZ_FULL
	/* Lock so we don't race with concurrent unaccount */
	spin_lock(&nr_freq_lock);
	if (atomic_inc_return(&nr_freq_events) == 1)
		tick_nohz_dep_set(TICK_DEP_BIT_PERF_EVENTS);
	spin_unlock(&nr_freq_lock);
#endif
}

static void account_freq_event(void)
{
	if (tick_nohz_full_enabled())
		account_freq_event_nohz();
	else
		atomic_inc(&nr_freq_events);
}


static void account_event(struct perf_event *event)
{
	bool inc = false;

	if (event->parent)
		return;

	if (event->attach_state & PERF_ATTACH_TASK)
		inc = true;
	if (event->attr.mmap || event->attr.mmap_data)
		atomic_inc(&nr_mmap_events);
	if (event->attr.comm)
		atomic_inc(&nr_comm_events);
	if (event->attr.task)
		atomic_inc(&nr_task_events);
	if (event->attr.freq)
		account_freq_event();
	if (event->attr.context_switch) {
		atomic_inc(&nr_switch_events);
		inc = true;
	}
	if (has_branch_stack(event))
		inc = true;
	if (is_cgroup_event(event))
		inc = true;

	if (inc) {
		if (atomic_inc_not_zero(&perf_sched_count))
			goto enabled;

		mutex_lock(&perf_sched_mutex);
		if (!atomic_read(&perf_sched_count)) {
			static_branch_enable(&perf_sched_events);
			/*
			 * Guarantee that all CPUs observe they key change and
			 * call the perf scheduling hooks before proceeding to
			 * install events that need them.
			 */
			synchronize_sched();
		}
		/*
		 * Now that we have waited for the sync_sched(), allow further
		 * increments to by-pass the mutex.
		 */
		atomic_inc(&perf_sched_count);
		mutex_unlock(&perf_sched_mutex);
	}
enabled:

	account_event_cpu(event, event->cpu);

	account_pmu_sb_event(event);
}

/*
 * Allocate and initialize a event structure
 */
static struct perf_event *
perf_event_alloc(struct perf_event_attr *attr, int cpu,
		 struct task_struct *task,
		 struct perf_event *group_leader,
		 struct perf_event *parent_event,
		 perf_overflow_handler_t overflow_handler,
		 void *context, int cgroup_fd)
{
	struct pmu *pmu;
	struct perf_event *event;
	struct hw_perf_event *hwc;
	long err = -EINVAL;

	if ((unsigned)cpu >= nr_cpu_ids) {
		if (!task || cpu != -1)
			return ERR_PTR(-EINVAL);
	}

	event = kzalloc(sizeof(*event), GFP_KERNEL);
	if (!event)
		return ERR_PTR(-ENOMEM);

	/*
	 * Single events are their own group leaders, with an
	 * empty sibling list:
	 */
	if (!group_leader)
		group_leader = event;

	mutex_init(&event->child_mutex);
	INIT_LIST_HEAD(&event->child_list);

	INIT_LIST_HEAD(&event->group_entry);
	INIT_LIST_HEAD(&event->event_entry);
	INIT_LIST_HEAD(&event->sibling_list);
	INIT_LIST_HEAD(&event->rb_entry);
	INIT_LIST_HEAD(&event->active_entry);
	INIT_LIST_HEAD(&event->addr_filters.list);
	INIT_HLIST_NODE(&event->hlist_entry);


	init_waitqueue_head(&event->waitq);
	init_irq_work(&event->pending, perf_pending_event);

	mutex_init(&event->mmap_mutex);
	raw_spin_lock_init(&event->addr_filters.lock);

	atomic_long_set(&event->refcount, 1);
	event->cpu		= cpu;
	event->attr		= *attr;
	event->group_leader	= group_leader;
	event->pmu		= NULL;
	event->oncpu		= -1;

	event->parent		= parent_event;

	event->ns		= get_pid_ns(task_active_pid_ns(current));
	event->id		= atomic64_inc_return(&perf_event_id);

	event->state		= PERF_EVENT_STATE_INACTIVE;

	if (task) {
		event->attach_state = PERF_ATTACH_TASK;
		/*
		 * XXX pmu::event_init needs to know what task to account to
		 * and we cannot use the ctx information because we need the
		 * pmu before we get a ctx.
		 */
		event->hw.target = task;
	}

	event->clock = &local_clock;
	if (parent_event)
		event->clock = parent_event->clock;

	if (!overflow_handler && parent_event) {
		overflow_handler = parent_event->overflow_handler;
		context = parent_event->overflow_handler_context;
	}

	if (overflow_handler) {
		event->overflow_handler	= overflow_handler;
		event->overflow_handler_context = context;
	} else if (is_write_backward(event)){
		event->overflow_handler = perf_event_output_backward;
		event->overflow_handler_context = NULL;
	} else {
		event->overflow_handler = perf_event_output_forward;
		event->overflow_handler_context = NULL;
	}

	perf_event__state_init(event);

	pmu = NULL;

	hwc = &event->hw;
	hwc->sample_period = attr->sample_period;
	if (attr->freq && attr->sample_freq)
		hwc->sample_period = 1;
	hwc->last_period = hwc->sample_period;

	local64_set(&hwc->period_left, hwc->sample_period);

	/*
	 * we currently do not support PERF_FORMAT_GROUP on inherited events
	 */
	if (attr->inherit && (attr->read_format & PERF_FORMAT_GROUP))
		goto err_ns;

	if (!has_branch_stack(event))
		event->attr.branch_sample_type = 0;

	if (cgroup_fd != -1) {
		err = perf_cgroup_connect(cgroup_fd, event, attr, group_leader);
		if (err)
			goto err_ns;
	}

	pmu = perf_init_event(event);
	if (!pmu)
		goto err_ns;
	else if (IS_ERR(pmu)) {
		err = PTR_ERR(pmu);
		goto err_ns;
	}

	err = exclusive_event_init(event);
	if (err)
		goto err_pmu;

	if (has_addr_filter(event)) {
		event->addr_filters_offs = kcalloc(pmu->nr_addr_filters,
						   sizeof(unsigned long),
						   GFP_KERNEL);
		if (!event->addr_filters_offs)
			goto err_per_task;

		/* force hw sync on the address filters */
		event->addr_filters_gen = 1;
	}

	if (!event->parent) {
		if (event->attr.sample_type & PERF_SAMPLE_CALLCHAIN) {
			err = get_callchain_buffers(attr->sample_max_stack);
			if (err)
				goto err_addr_filters;
		}
	}

	/* symmetric to unaccount_event() in _free_event() */
	account_event(event);

	return event;

err_addr_filters:
	kfree(event->addr_filters_offs);

err_per_task:
	exclusive_event_destroy(event);

err_pmu:
	if (event->destroy)
		event->destroy(event);
	module_put(pmu->module);
err_ns:
	if (is_cgroup_event(event))
		perf_detach_cgroup(event);
	if (event->ns)
		put_pid_ns(event->ns);
	kfree(event);

	return ERR_PTR(err);
}

static int perf_copy_attr(struct perf_event_attr __user *uattr,
			  struct perf_event_attr *attr)
{
	u32 size;
	int ret;

	if (!access_ok(VERIFY_WRITE, uattr, PERF_ATTR_SIZE_VER0))
		return -EFAULT;

	/*
	 * zero the full structure, so that a short copy will be nice.
	 */
	memset(attr, 0, sizeof(*attr));

	ret = get_user(size, &uattr->size);
	if (ret)
		return ret;

	if (size > PAGE_SIZE)	/* silly large */
		goto err_size;

	if (!size)		/* abi compat */
		size = PERF_ATTR_SIZE_VER0;

	if (size < PERF_ATTR_SIZE_VER0)
		goto err_size;

	/*
	 * If we're handed a bigger struct than we know of,
	 * ensure all the unknown bits are 0 - i.e. new
	 * user-space does not rely on any kernel feature
	 * extensions we dont know about yet.
	 */
	if (size > sizeof(*attr)) {
		unsigned char __user *addr;
		unsigned char __user *end;
		unsigned char val;

		addr = (void __user *)uattr + sizeof(*attr);
		end  = (void __user *)uattr + size;

		for (; addr < end; addr++) {
			ret = get_user(val, addr);
			if (ret)
				return ret;
			if (val)
				goto err_size;
		}
		size = sizeof(*attr);
	}

	ret = copy_from_user(attr, uattr, size);
	if (ret)
		return -EFAULT;

	if (attr->__reserved_1)
		return -EINVAL;

	if (attr->sample_type & ~(PERF_SAMPLE_MAX-1))
		return -EINVAL;

	if (attr->read_format & ~(PERF_FORMAT_MAX-1))
		return -EINVAL;

	if (attr->sample_type & PERF_SAMPLE_BRANCH_STACK) {
		u64 mask = attr->branch_sample_type;

		/* only using defined bits */
		if (mask & ~(PERF_SAMPLE_BRANCH_MAX-1))
			return -EINVAL;

		/* at least one branch bit must be set */
		if (!(mask & ~PERF_SAMPLE_BRANCH_PLM_ALL))
			return -EINVAL;

		/* propagate priv level, when not set for branch */
		if (!(mask & PERF_SAMPLE_BRANCH_PLM_ALL)) {

			/* exclude_kernel checked on syscall entry */
			if (!attr->exclude_kernel)
				mask |= PERF_SAMPLE_BRANCH_KERNEL;

			if (!attr->exclude_user)
				mask |= PERF_SAMPLE_BRANCH_USER;

			if (!attr->exclude_hv)
				mask |= PERF_SAMPLE_BRANCH_HV;
			/*
			 * adjust user setting (for HW filter setup)
			 */
			attr->branch_sample_type = mask;
		}
		/* privileged levels capture (kernel, hv): check permissions */
		if ((mask & PERF_SAMPLE_BRANCH_PERM_PLM)
		    && perf_paranoid_kernel() && !capable(CAP_SYS_ADMIN))
			return -EACCES;
	}

	if (attr->sample_type & PERF_SAMPLE_REGS_USER) {
		ret = perf_reg_validate(attr->sample_regs_user);
		if (ret)
			return ret;
	}

	if (attr->sample_type & PERF_SAMPLE_STACK_USER) {
		if (!arch_perf_have_user_stack_dump())
			return -ENOSYS;

		/*
		 * We have __u32 type for the size, but so far
		 * we can only use __u16 as maximum due to the
		 * __u16 sample size limit.
		 */
		if (attr->sample_stack_user >= USHRT_MAX)
			ret = -EINVAL;
		else if (!IS_ALIGNED(attr->sample_stack_user, sizeof(u64)))
			ret = -EINVAL;
	}

	if (attr->sample_type & PERF_SAMPLE_REGS_INTR)
		ret = perf_reg_validate(attr->sample_regs_intr);
out:
	return ret;

err_size:
	put_user(sizeof(*attr), &uattr->size);
	ret = -E2BIG;
	goto out;
}

static int
perf_event_set_output(struct perf_event *event, struct perf_event *output_event)
{
	struct ring_buffer *rb = NULL;
	int ret = -EINVAL;

	if (!output_event)
		goto set;

	/* don't allow circular references */
	if (event == output_event)
		goto out;

	/*
	 * Don't allow cross-cpu buffers
	 */
	if (output_event->cpu != event->cpu)
		goto out;

	/*
	 * If its not a per-cpu rb, it must be the same task.
	 */
	if (output_event->cpu == -1 && output_event->ctx != event->ctx)
		goto out;

	/*
	 * Mixing clocks in the same buffer is trouble you don't need.
	 */
	if (output_event->clock != event->clock)
		goto out;

	/*
	 * Either writing ring buffer from beginning or from end.
	 * Mixing is not allowed.
	 */
	if (is_write_backward(output_event) != is_write_backward(event))
		goto out;

	/*
	 * If both events generate aux data, they must be on the same PMU
	 */
	if (has_aux(event) && has_aux(output_event) &&
	    event->pmu != output_event->pmu)
		goto out;

set:
	mutex_lock(&event->mmap_mutex);
	/* Can't redirect output if we've got an active mmap() */
	if (atomic_read(&event->mmap_count))
		goto unlock;

	if (output_event) {
		/* get the rb we want to redirect to */
		rb = ring_buffer_get(output_event);
		if (!rb)
			goto unlock;
	}

	ring_buffer_attach(event, rb);

	ret = 0;
unlock:
	mutex_unlock(&event->mmap_mutex);

out:
	return ret;
}

static void mutex_lock_double(struct mutex *a, struct mutex *b)
{
	if (b < a)
		swap(a, b);

	mutex_lock(a);
	mutex_lock_nested(b, SINGLE_DEPTH_NESTING);
}

static int perf_event_set_clock(struct perf_event *event, clockid_t clk_id)
{
	bool nmi_safe = false;

	switch (clk_id) {
	case CLOCK_MONOTONIC:
		event->clock = &ktime_get_mono_fast_ns;
		nmi_safe = true;
		break;

	case CLOCK_MONOTONIC_RAW:
		event->clock = &ktime_get_raw_fast_ns;
		nmi_safe = true;
		break;

	case CLOCK_REALTIME:
		event->clock = &ktime_get_real_ns;
		break;

	case CLOCK_BOOTTIME:
		event->clock = &ktime_get_boot_ns;
		break;

	case CLOCK_TAI:
		event->clock = &ktime_get_tai_ns;
		break;

	default:
		return -EINVAL;
	}

	if (!nmi_safe && !(event->pmu->capabilities & PERF_PMU_CAP_NO_NMI))
		return -EINVAL;

	return 0;
}

/**
 * sys_perf_event_open - open a performance event, associate it to a task/cpu
 *
 * @attr_uptr:	event_id type attributes for monitoring/sampling
 * @pid:		target pid
 * @cpu:		target cpu
 * @group_fd:		group leader event fd
 */
SYSCALL_DEFINE5(perf_event_open,
		struct perf_event_attr __user *, attr_uptr,
		pid_t, pid, int, cpu, int, group_fd, unsigned long, flags)
{
	struct perf_event *group_leader = NULL, *output_event = NULL;
	struct perf_event *event, *sibling;
	struct perf_event_attr attr;
	struct perf_event_context *ctx, *uninitialized_var(gctx);
	struct file *event_file = NULL;
	struct fd group = {NULL, 0};
	struct task_struct *task = NULL;
	struct pmu *pmu;
	int event_fd;
	int move_group = 0;
	int err;
	int f_flags = O_RDWR;
	int cgroup_fd = -1;

	/* for future expandability... */
	if (flags & ~PERF_FLAG_ALL)
		return -EINVAL;

	err = perf_copy_attr(attr_uptr, &attr);
	if (err)
		return err;

	if (!attr.exclude_kernel) {
		if (perf_paranoid_kernel() && !capable(CAP_SYS_ADMIN))
			return -EACCES;
	}

	if (attr.freq) {
		if (attr.sample_freq > sysctl_perf_event_sample_rate)
			return -EINVAL;
	} else {
		if (attr.sample_period & (1ULL << 63))
			return -EINVAL;
	}

	if (!attr.sample_max_stack)
		attr.sample_max_stack = sysctl_perf_event_max_stack;

	/*
	 * In cgroup mode, the pid argument is used to pass the fd
	 * opened to the cgroup directory in cgroupfs. The cpu argument
	 * designates the cpu on which to monitor threads from that
	 * cgroup.
	 */
	if ((flags & PERF_FLAG_PID_CGROUP) && (pid == -1 || cpu == -1))
		return -EINVAL;

	if (flags & PERF_FLAG_FD_CLOEXEC)
		f_flags |= O_CLOEXEC;

	event_fd = get_unused_fd_flags(f_flags);
	if (event_fd < 0)
		return event_fd;

	if (group_fd != -1) {
		err = perf_fget_light(group_fd, &group);
		if (err)
			goto err_fd;
		group_leader = group.file->private_data;
		if (flags & PERF_FLAG_FD_OUTPUT)
			output_event = group_leader;
		if (flags & PERF_FLAG_FD_NO_GROUP)
			group_leader = NULL;
	}

	if (pid != -1 && !(flags & PERF_FLAG_PID_CGROUP)) {
		task = find_lively_task_by_vpid(pid);
		if (IS_ERR(task)) {
			err = PTR_ERR(task);
			goto err_group_fd;
		}
	}

	if (task && group_leader &&
	    group_leader->attr.inherit != attr.inherit) {
		err = -EINVAL;
		goto err_task;
	}

	get_online_cpus();

	if (task) {
		err = mutex_lock_interruptible(&task->signal->cred_guard_mutex);
		if (err)
			goto err_cpus;

		/*
		 * Reuse ptrace permission checks for now.
		 *
		 * We must hold cred_guard_mutex across this and any potential
		 * perf_install_in_context() call for this new event to
		 * serialize against exec() altering our credentials (and the
		 * perf_event_exit_task() that could imply).
		 */
		err = -EACCES;
		if (!ptrace_may_access(task, PTRACE_MODE_READ_REALCREDS))
			goto err_cred;
	}

	if (flags & PERF_FLAG_PID_CGROUP)
		cgroup_fd = pid;

	event = perf_event_alloc(&attr, cpu, task, group_leader, NULL,
				 NULL, NULL, cgroup_fd);
	if (IS_ERR(event)) {
		err = PTR_ERR(event);
		goto err_cred;
	}

	if (is_sampling_event(event)) {
		if (event->pmu->capabilities & PERF_PMU_CAP_NO_INTERRUPT) {
			err = -EOPNOTSUPP;
			goto err_alloc;
		}
	}

	/*
	 * Special case software events and allow them to be part of
	 * any hardware group.
	 */
	pmu = event->pmu;

	if (attr.use_clockid) {
		err = perf_event_set_clock(event, attr.clockid);
		if (err)
			goto err_alloc;
	}

	if (pmu->task_ctx_nr == perf_sw_context)
		event->event_caps |= PERF_EV_CAP_SOFTWARE;

	if (group_leader &&
	    (is_software_event(event) != is_software_event(group_leader))) {
		if (is_software_event(event)) {
			/*
			 * If event and group_leader are not both a software
			 * event, and event is, then group leader is not.
			 *
			 * Allow the addition of software events to !software
			 * groups, this is safe because software events never
			 * fail to schedule.
			 */
			pmu = group_leader->pmu;
		} else if (is_software_event(group_leader) &&
			   (group_leader->group_caps & PERF_EV_CAP_SOFTWARE)) {
			/*
			 * In case the group is a pure software group, and we
			 * try to add a hardware event, move the whole group to
			 * the hardware context.
			 */
			move_group = 1;
		}
	}

	/*
	 * Get the target context (task or percpu):
	 */
	ctx = find_get_context(pmu, task, event);
	if (IS_ERR(ctx)) {
		err = PTR_ERR(ctx);
		goto err_alloc;
	}

	if ((pmu->capabilities & PERF_PMU_CAP_EXCLUSIVE) && group_leader) {
		err = -EBUSY;
		goto err_context;
	}

	/*
	 * Look up the group leader (we will attach this event to it):
	 */
	if (group_leader) {
		err = -EINVAL;

		/*
		 * Do not allow a recursive hierarchy (this new sibling
		 * becoming part of another group-sibling):
		 */
		if (group_leader->group_leader != group_leader)
			goto err_context;

		/* All events in a group should have the same clock */
		if (group_leader->clock != event->clock)
			goto err_context;

		/*
		 * Do not allow to attach to a group in a different
		 * task or CPU context:
		 */
		if (move_group) {
			/*
			 * Make sure we're both on the same task, or both
			 * per-cpu events.
			 */
			if (group_leader->ctx->task != ctx->task)
				goto err_context;

			/*
			 * Make sure we're both events for the same CPU;
			 * grouping events for different CPUs is broken; since
			 * you can never concurrently schedule them anyhow.
			 */
			if (group_leader->cpu != event->cpu)
				goto err_context;
		} else {
			if (group_leader->ctx != ctx)
				goto err_context;
		}

		/*
		 * Only a group leader can be exclusive or pinned
		 */
		if (attr.exclusive || attr.pinned)
			goto err_context;
	}

	if (output_event) {
		err = perf_event_set_output(event, output_event);
		if (err)
			goto err_context;
	}

	event_file = anon_inode_getfile("[perf_event]", &perf_fops, event,
					f_flags);
	if (IS_ERR(event_file)) {
		err = PTR_ERR(event_file);
		event_file = NULL;
		goto err_context;
	}

	if (move_group) {
		gctx = group_leader->ctx;
		mutex_lock_double(&gctx->mutex, &ctx->mutex);
		if (gctx->task == TASK_TOMBSTONE) {
			err = -ESRCH;
			goto err_locked;
		}
	} else {
		mutex_lock(&ctx->mutex);
	}

	if (ctx->task == TASK_TOMBSTONE) {
		err = -ESRCH;
		goto err_locked;
	}

	if (!perf_event_validate_size(event)) {
		err = -E2BIG;
		goto err_locked;
	}

	/*
	 * Must be under the same ctx::mutex as perf_install_in_context(),
	 * because we need to serialize with concurrent event creation.
	 */
	if (!exclusive_event_installable(event, ctx)) {
		/* exclusive and group stuff are assumed mutually exclusive */
		WARN_ON_ONCE(move_group);

		err = -EBUSY;
		goto err_locked;
	}

	WARN_ON_ONCE(ctx->parent_ctx);

	/*
	 * This is the point on no return; we cannot fail hereafter. This is
	 * where we start modifying current state.
	 */

	if (move_group) {
		/*
		 * See perf_event_ctx_lock() for comments on the details
		 * of swizzling perf_event::ctx.
		 */
		perf_remove_from_context(group_leader, 0);

		list_for_each_entry(sibling, &group_leader->sibling_list,
				    group_entry) {
			perf_remove_from_context(sibling, 0);
			put_ctx(gctx);
		}

		/*
		 * Wait for everybody to stop referencing the events through
		 * the old lists, before installing it on new lists.
		 */
		synchronize_rcu();

		/*
		 * Install the group siblings before the group leader.
		 *
		 * Because a group leader will try and install the entire group
		 * (through the sibling list, which is still in-tact), we can
		 * end up with siblings installed in the wrong context.
		 *
		 * By installing siblings first we NO-OP because they're not
		 * reachable through the group lists.
		 */
		list_for_each_entry(sibling, &group_leader->sibling_list,
				    group_entry) {
			perf_event__state_init(sibling);
			perf_install_in_context(ctx, sibling, sibling->cpu);
			get_ctx(ctx);
		}

		/*
		 * Removing from the context ends up with disabled
		 * event. What we want here is event in the initial
		 * startup state, ready to be add into new context.
		 */
		perf_event__state_init(group_leader);
		perf_install_in_context(ctx, group_leader, group_leader->cpu);
		get_ctx(ctx);

		/*
		 * Now that all events are installed in @ctx, nothing
		 * references @gctx anymore, so drop the last reference we have
		 * on it.
		 */
		put_ctx(gctx);
	}

	/*
	 * Precalculate sample_data sizes; do while holding ctx::mutex such
	 * that we're serialized against further additions and before
	 * perf_install_in_context() which is the point the event is active and
	 * can use these values.
	 */
	perf_event__header_size(event);
	perf_event__id_header_size(event);

	event->owner = current;

	perf_install_in_context(ctx, event, event->cpu);
	perf_unpin_context(ctx);

	if (move_group)
		mutex_unlock(&gctx->mutex);
	mutex_unlock(&ctx->mutex);

	if (task) {
		mutex_unlock(&task->signal->cred_guard_mutex);
		put_task_struct(task);
	}

	put_online_cpus();

	mutex_lock(&current->perf_event_mutex);
	list_add_tail(&event->owner_entry, &current->perf_event_list);
	mutex_unlock(&current->perf_event_mutex);

	/*
	 * Drop the reference on the group_event after placing the
	 * new event on the sibling_list. This ensures destruction
	 * of the group leader will find the pointer to itself in
	 * perf_group_detach().
	 */
	fdput(group);
	fd_install(event_fd, event_file);
	return event_fd;

err_locked:
	if (move_group)
		mutex_unlock(&gctx->mutex);
	mutex_unlock(&ctx->mutex);
/* err_file: */
	fput(event_file);
err_context:
	perf_unpin_context(ctx);
	put_ctx(ctx);
err_alloc:
	/*
	 * If event_file is set, the fput() above will have called ->release()
	 * and that will take care of freeing the event.
	 */
	if (!event_file)
		free_event(event);
err_cred:
	if (task)
		mutex_unlock(&task->signal->cred_guard_mutex);
err_cpus:
	put_online_cpus();
err_task:
	if (task)
		put_task_struct(task);
err_group_fd:
	fdput(group);
err_fd:
	put_unused_fd(event_fd);
	return err;
}

/**
 * perf_event_create_kernel_counter
 *
 * @attr: attributes of the counter to create
 * @cpu: cpu in which the counter is bound
 * @task: task to profile (NULL for percpu)
 */
struct perf_event *
perf_event_create_kernel_counter(struct perf_event_attr *attr, int cpu,
				 struct task_struct *task,
				 perf_overflow_handler_t overflow_handler,
				 void *context)
{
	struct perf_event_context *ctx;
	struct perf_event *event;
	int err;

	/*
	 * Get the target context (task or percpu):
	 */

	event = perf_event_alloc(attr, cpu, task, NULL, NULL,
				 overflow_handler, context, -1);
	if (IS_ERR(event)) {
		err = PTR_ERR(event);
		goto err;
	}

	/* Mark owner so we could distinguish it from user events. */
	event->owner = TASK_TOMBSTONE;

	ctx = find_get_context(event->pmu, task, event);
	if (IS_ERR(ctx)) {
		err = PTR_ERR(ctx);
		goto err_free;
	}

	WARN_ON_ONCE(ctx->parent_ctx);
	mutex_lock(&ctx->mutex);
	if (ctx->task == TASK_TOMBSTONE) {
		err = -ESRCH;
		goto err_unlock;
	}

	if (!exclusive_event_installable(event, ctx)) {
		err = -EBUSY;
		goto err_unlock;
	}

	perf_install_in_context(ctx, event, cpu);
	perf_unpin_context(ctx);
	mutex_unlock(&ctx->mutex);

	return event;

err_unlock:
	mutex_unlock(&ctx->mutex);
	perf_unpin_context(ctx);
	put_ctx(ctx);
err_free:
	free_event(event);
err:
	return ERR_PTR(err);
}
EXPORT_SYMBOL_GPL(perf_event_create_kernel_counter);

void perf_pmu_migrate_context(struct pmu *pmu, int src_cpu, int dst_cpu)
{
	struct perf_event_context *src_ctx;
	struct perf_event_context *dst_ctx;
	struct perf_event *event, *tmp;
	LIST_HEAD(events);

	src_ctx = &per_cpu_ptr(pmu->pmu_cpu_context, src_cpu)->ctx;
	dst_ctx = &per_cpu_ptr(pmu->pmu_cpu_context, dst_cpu)->ctx;

	/*
	 * See perf_event_ctx_lock() for comments on the details
	 * of swizzling perf_event::ctx.
	 */
	mutex_lock_double(&src_ctx->mutex, &dst_ctx->mutex);
	list_for_each_entry_safe(event, tmp, &src_ctx->event_list,
				 event_entry) {
		perf_remove_from_context(event, 0);
		unaccount_event_cpu(event, src_cpu);
		put_ctx(src_ctx);
		list_add(&event->migrate_entry, &events);
	}

	/*
	 * Wait for the events to quiesce before re-instating them.
	 */
	synchronize_rcu();

	/*
	 * Re-instate events in 2 passes.
	 *
	 * Skip over group leaders and only install siblings on this first
	 * pass, siblings will not get enabled without a leader, however a
	 * leader will enable its siblings, even if those are still on the old
	 * context.
	 */
	list_for_each_entry_safe(event, tmp, &events, migrate_entry) {
		if (event->group_leader == event)
			continue;

		list_del(&event->migrate_entry);
		if (event->state >= PERF_EVENT_STATE_OFF)
			event->state = PERF_EVENT_STATE_INACTIVE;
		account_event_cpu(event, dst_cpu);
		perf_install_in_context(dst_ctx, event, dst_cpu);
		get_ctx(dst_ctx);
	}

	/*
	 * Once all the siblings are setup properly, install the group leaders
	 * to make it go.
	 */
	list_for_each_entry_safe(event, tmp, &events, migrate_entry) {
		list_del(&event->migrate_entry);
		if (event->state >= PERF_EVENT_STATE_OFF)
			event->state = PERF_EVENT_STATE_INACTIVE;
		account_event_cpu(event, dst_cpu);
		perf_install_in_context(dst_ctx, event, dst_cpu);
		get_ctx(dst_ctx);
	}
	mutex_unlock(&dst_ctx->mutex);
	mutex_unlock(&src_ctx->mutex);
}
EXPORT_SYMBOL_GPL(perf_pmu_migrate_context);

static void sync_child_event(struct perf_event *child_event,
			       struct task_struct *child)
{
	struct perf_event *parent_event = child_event->parent;
	u64 child_val;

	if (child_event->attr.inherit_stat)
		perf_event_read_event(child_event, child);

	child_val = perf_event_count(child_event);

	/*
	 * Add back the child's count to the parent's count:
	 */
	atomic64_add(child_val, &parent_event->child_count);
	atomic64_add(child_event->total_time_enabled,
		     &parent_event->child_total_time_enabled);
	atomic64_add(child_event->total_time_running,
		     &parent_event->child_total_time_running);
}

static void
perf_event_exit_event(struct perf_event *child_event,
		      struct perf_event_context *child_ctx,
		      struct task_struct *child)
{
	struct perf_event *parent_event = child_event->parent;

	/*
	 * Do not destroy the 'original' grouping; because of the context
	 * switch optimization the original events could've ended up in a
	 * random child task.
	 *
	 * If we were to destroy the original group, all group related
	 * operations would cease to function properly after this random
	 * child dies.
	 *
	 * Do destroy all inherited groups, we don't care about those
	 * and being thorough is better.
	 */
	raw_spin_lock_irq(&child_ctx->lock);
	WARN_ON_ONCE(child_ctx->is_active);

	if (parent_event)
		perf_group_detach(child_event);
	list_del_event(child_event, child_ctx);
	child_event->state = PERF_EVENT_STATE_EXIT; /* is_event_hup() */
	raw_spin_unlock_irq(&child_ctx->lock);

	/*
	 * Parent events are governed by their filedesc, retain them.
	 */
	if (!parent_event) {
		perf_event_wakeup(child_event);
		return;
	}
	/*
	 * Child events can be cleaned up.
	 */

	sync_child_event(child_event, child);

	/*
	 * Remove this event from the parent's list
	 */
	WARN_ON_ONCE(parent_event->ctx->parent_ctx);
	mutex_lock(&parent_event->child_mutex);
	list_del_init(&child_event->child_list);
	mutex_unlock(&parent_event->child_mutex);

	/*
	 * Kick perf_poll() for is_event_hup().
	 */
	perf_event_wakeup(parent_event);
	free_event(child_event);
	put_event(parent_event);
}

static void perf_event_exit_task_context(struct task_struct *child, int ctxn)
{
	struct perf_event_context *child_ctx, *clone_ctx = NULL;
	struct perf_event *child_event, *next;

	WARN_ON_ONCE(child != current);

	child_ctx = perf_pin_task_context(child, ctxn);
	if (!child_ctx)
		return;

	/*
	 * In order to reduce the amount of tricky in ctx tear-down, we hold
	 * ctx::mutex over the entire thing. This serializes against almost
	 * everything that wants to access the ctx.
	 *
	 * The exception is sys_perf_event_open() /
	 * perf_event_create_kernel_count() which does find_get_context()
	 * without ctx::mutex (it cannot because of the move_group double mutex
	 * lock thing). See the comments in perf_install_in_context().
	 */
	mutex_lock(&child_ctx->mutex);

	/*
	 * In a single ctx::lock section, de-schedule the events and detach the
	 * context from the task such that we cannot ever get it scheduled back
	 * in.
	 */
	raw_spin_lock_irq(&child_ctx->lock);
	task_ctx_sched_out(__get_cpu_context(child_ctx), child_ctx);

	/*
	 * Now that the context is inactive, destroy the task <-> ctx relation
	 * and mark the context dead.
	 */
	RCU_INIT_POINTER(child->perf_event_ctxp[ctxn], NULL);
	put_ctx(child_ctx); /* cannot be last */
	WRITE_ONCE(child_ctx->task, TASK_TOMBSTONE);
	put_task_struct(current); /* cannot be last */

	clone_ctx = unclone_ctx(child_ctx);
	raw_spin_unlock_irq(&child_ctx->lock);

	if (clone_ctx)
		put_ctx(clone_ctx);

	/*
	 * Report the task dead after unscheduling the events so that we
	 * won't get any samples after PERF_RECORD_EXIT. We can however still
	 * get a few PERF_RECORD_READ events.
	 */
	perf_event_task(child, child_ctx, 0);

	list_for_each_entry_safe(child_event, next, &child_ctx->event_list, event_entry)
		perf_event_exit_event(child_event, child_ctx, child);

	mutex_unlock(&child_ctx->mutex);

	put_ctx(child_ctx);
}

/*
 * When a child task exits, feed back event values to parent events.
 *
 * Can be called with cred_guard_mutex held when called from
 * install_exec_creds().
 */
void perf_event_exit_task(struct task_struct *child)
{
	struct perf_event *event, *tmp;
	int ctxn;

	mutex_lock(&child->perf_event_mutex);
	list_for_each_entry_safe(event, tmp, &child->perf_event_list,
				 owner_entry) {
		list_del_init(&event->owner_entry);

		/*
		 * Ensure the list deletion is visible before we clear
		 * the owner, closes a race against perf_release() where
		 * we need to serialize on the owner->perf_event_mutex.
		 */
		smp_store_release(&event->owner, NULL);
	}
	mutex_unlock(&child->perf_event_mutex);

	for_each_task_context_nr(ctxn)
		perf_event_exit_task_context(child, ctxn);

	/*
	 * The perf_event_exit_task_context calls perf_event_task
	 * with child's task_ctx, which generates EXIT events for
	 * child contexts and sets child->perf_event_ctxp[] to NULL.
	 * At this point we need to send EXIT events to cpu contexts.
	 */
	perf_event_task(child, NULL, 0);
}

static void perf_free_event(struct perf_event *event,
			    struct perf_event_context *ctx)
{
	struct perf_event *parent = event->parent;

	if (WARN_ON_ONCE(!parent))
		return;

	mutex_lock(&parent->child_mutex);
	list_del_init(&event->child_list);
	mutex_unlock(&parent->child_mutex);

	put_event(parent);

	raw_spin_lock_irq(&ctx->lock);
	perf_group_detach(event);
	list_del_event(event, ctx);
	raw_spin_unlock_irq(&ctx->lock);
	free_event(event);
}

/*
 * Free an unexposed, unused context as created by inheritance by
 * perf_event_init_task below, used by fork() in case of fail.
 *
 * Not all locks are strictly required, but take them anyway to be nice and
 * help out with the lockdep assertions.
 */
void perf_event_free_task(struct task_struct *task)
{
	struct perf_event_context *ctx;
	struct perf_event *event, *tmp;
	int ctxn;

	for_each_task_context_nr(ctxn) {
		ctx = task->perf_event_ctxp[ctxn];
		if (!ctx)
			continue;

		mutex_lock(&ctx->mutex);
again:
		list_for_each_entry_safe(event, tmp, &ctx->pinned_groups,
				group_entry)
			perf_free_event(event, ctx);

		list_for_each_entry_safe(event, tmp, &ctx->flexible_groups,
				group_entry)
			perf_free_event(event, ctx);

		if (!list_empty(&ctx->pinned_groups) ||
				!list_empty(&ctx->flexible_groups))
			goto again;

		mutex_unlock(&ctx->mutex);

		put_ctx(ctx);
	}
}

void perf_event_delayed_put(struct task_struct *task)
{
	int ctxn;

	for_each_task_context_nr(ctxn)
		WARN_ON_ONCE(task->perf_event_ctxp[ctxn]);
}

struct file *perf_event_get(unsigned int fd)
{
	struct file *file;

	file = fget_raw(fd);
	if (!file)
		return ERR_PTR(-EBADF);

	if (file->f_op != &perf_fops) {
		fput(file);
		return ERR_PTR(-EBADF);
	}

	return file;
}

const struct perf_event_attr *perf_event_attrs(struct perf_event *event)
{
	if (!event)
		return ERR_PTR(-EINVAL);

	return &event->attr;
}

/*
 * inherit a event from parent task to child task:
 */
static struct perf_event *
inherit_event(struct perf_event *parent_event,
	      struct task_struct *parent,
	      struct perf_event_context *parent_ctx,
	      struct task_struct *child,
	      struct perf_event *group_leader,
	      struct perf_event_context *child_ctx)
{
	enum perf_event_active_state parent_state = parent_event->state;
	struct perf_event *child_event;
	unsigned long flags;

	/*
	 * Instead of creating recursive hierarchies of events,
	 * we link inherited events back to the original parent,
	 * which has a filp for sure, which we use as the reference
	 * count:
	 */
	if (parent_event->parent)
		parent_event = parent_event->parent;

	child_event = perf_event_alloc(&parent_event->attr,
					   parent_event->cpu,
					   child,
					   group_leader, parent_event,
					   NULL, NULL, -1);
	if (IS_ERR(child_event))
		return child_event;

	/*
	 * is_orphaned_event() and list_add_tail(&parent_event->child_list)
	 * must be under the same lock in order to serialize against
	 * perf_event_release_kernel(), such that either we must observe
	 * is_orphaned_event() or they will observe us on the child_list.
	 */
	mutex_lock(&parent_event->child_mutex);
	if (is_orphaned_event(parent_event) ||
	    !atomic_long_inc_not_zero(&parent_event->refcount)) {
		mutex_unlock(&parent_event->child_mutex);
		free_event(child_event);
		return NULL;
	}

	get_ctx(child_ctx);

	/*
	 * Make the child state follow the state of the parent event,
	 * not its attr.disabled bit.  We hold the parent's mutex,
	 * so we won't race with perf_event_{en, dis}able_family.
	 */
	if (parent_state >= PERF_EVENT_STATE_INACTIVE)
		child_event->state = PERF_EVENT_STATE_INACTIVE;
	else
		child_event->state = PERF_EVENT_STATE_OFF;

	if (parent_event->attr.freq) {
		u64 sample_period = parent_event->hw.sample_period;
		struct hw_perf_event *hwc = &child_event->hw;

		hwc->sample_period = sample_period;
		hwc->last_period   = sample_period;

		local64_set(&hwc->period_left, sample_period);
	}

	child_event->ctx = child_ctx;
	child_event->overflow_handler = parent_event->overflow_handler;
	child_event->overflow_handler_context
		= parent_event->overflow_handler_context;

	/*
	 * Precalculate sample_data sizes
	 */
	perf_event__header_size(child_event);
	perf_event__id_header_size(child_event);

	/*
	 * Link it up in the child's context:
	 */
	raw_spin_lock_irqsave(&child_ctx->lock, flags);
	add_event_to_ctx(child_event, child_ctx);
	raw_spin_unlock_irqrestore(&child_ctx->lock, flags);

	/*
	 * Link this into the parent event's child list
	 */
	list_add_tail(&child_event->child_list, &parent_event->child_list);
	mutex_unlock(&parent_event->child_mutex);

	return child_event;
}

static int inherit_group(struct perf_event *parent_event,
	      struct task_struct *parent,
	      struct perf_event_context *parent_ctx,
	      struct task_struct *child,
	      struct perf_event_context *child_ctx)
{
	struct perf_event *leader;
	struct perf_event *sub;
	struct perf_event *child_ctr;

	leader = inherit_event(parent_event, parent, parent_ctx,
				 child, NULL, child_ctx);
	if (IS_ERR(leader))
		return PTR_ERR(leader);
	list_for_each_entry(sub, &parent_event->sibling_list, group_entry) {
		child_ctr = inherit_event(sub, parent, parent_ctx,
					    child, leader, child_ctx);
		if (IS_ERR(child_ctr))
			return PTR_ERR(child_ctr);
	}
	return 0;
}

static int
inherit_task_group(struct perf_event *event, struct task_struct *parent,
		   struct perf_event_context *parent_ctx,
		   struct task_struct *child, int ctxn,
		   int *inherited_all)
{
	int ret;
	struct perf_event_context *child_ctx;

	if (!event->attr.inherit) {
		*inherited_all = 0;
		return 0;
	}

	child_ctx = child->perf_event_ctxp[ctxn];
	if (!child_ctx) {
		/*
		 * This is executed from the parent task context, so
		 * inherit events that have been marked for cloning.
		 * First allocate and initialize a context for the
		 * child.
		 */

		child_ctx = alloc_perf_context(parent_ctx->pmu, child);
		if (!child_ctx)
			return -ENOMEM;

		child->perf_event_ctxp[ctxn] = child_ctx;
	}

	ret = inherit_group(event, parent, parent_ctx,
			    child, child_ctx);

	if (ret)
		*inherited_all = 0;

	return ret;
}

/*
 * Initialize the perf_event context in task_struct
 */
static int perf_event_init_context(struct task_struct *child, int ctxn)
{
	struct perf_event_context *child_ctx, *parent_ctx;
	struct perf_event_context *cloned_ctx;
	struct perf_event *event;
	struct task_struct *parent = current;
	int inherited_all = 1;
	unsigned long flags;
	int ret = 0;

	if (likely(!parent->perf_event_ctxp[ctxn]))
		return 0;

	/*
	 * If the parent's context is a clone, pin it so it won't get
	 * swapped under us.
	 */
	parent_ctx = perf_pin_task_context(parent, ctxn);
	if (!parent_ctx)
		return 0;

	/*
	 * No need to check if parent_ctx != NULL here; since we saw
	 * it non-NULL earlier, the only reason for it to become NULL
	 * is if we exit, and since we're currently in the middle of
	 * a fork we can't be exiting at the same time.
	 */

	/*
	 * Lock the parent list. No need to lock the child - not PID
	 * hashed yet and not running, so nobody can access it.
	 */
	mutex_lock(&parent_ctx->mutex);

	/*
	 * We dont have to disable NMIs - we are only looking at
	 * the list, not manipulating it:
	 */
	list_for_each_entry(event, &parent_ctx->pinned_groups, group_entry) {
		ret = inherit_task_group(event, parent, parent_ctx,
					 child, ctxn, &inherited_all);
		if (ret)
			break;
	}

	/*
	 * We can't hold ctx->lock when iterating the ->flexible_group list due
	 * to allocations, but we need to prevent rotation because
	 * rotate_ctx() will change the list from interrupt context.
	 */
	raw_spin_lock_irqsave(&parent_ctx->lock, flags);
	parent_ctx->rotate_disable = 1;
	raw_spin_unlock_irqrestore(&parent_ctx->lock, flags);

	list_for_each_entry(event, &parent_ctx->flexible_groups, group_entry) {
		ret = inherit_task_group(event, parent, parent_ctx,
					 child, ctxn, &inherited_all);
		if (ret)
			break;
	}

	raw_spin_lock_irqsave(&parent_ctx->lock, flags);
	parent_ctx->rotate_disable = 0;

	child_ctx = child->perf_event_ctxp[ctxn];

	if (child_ctx && inherited_all) {
		/*
		 * Mark the child context as a clone of the parent
		 * context, or of whatever the parent is a clone of.
		 *
		 * Note that if the parent is a clone, the holding of
		 * parent_ctx->lock avoids it from being uncloned.
		 */
		cloned_ctx = parent_ctx->parent_ctx;
		if (cloned_ctx) {
			child_ctx->parent_ctx = cloned_ctx;
			child_ctx->parent_gen = parent_ctx->parent_gen;
		} else {
			child_ctx->parent_ctx = parent_ctx;
			child_ctx->parent_gen = parent_ctx->generation;
		}
		get_ctx(child_ctx->parent_ctx);
	}

	raw_spin_unlock_irqrestore(&parent_ctx->lock, flags);
	mutex_unlock(&parent_ctx->mutex);

	perf_unpin_context(parent_ctx);
	put_ctx(parent_ctx);

	return ret;
}

/*
 * Initialize the perf_event context in task_struct
 */
int perf_event_init_task(struct task_struct *child)
{
	int ctxn, ret;

	memset(child->perf_event_ctxp, 0, sizeof(child->perf_event_ctxp));
	mutex_init(&child->perf_event_mutex);
	INIT_LIST_HEAD(&child->perf_event_list);

	for_each_task_context_nr(ctxn) {
		ret = perf_event_init_context(child, ctxn);
		if (ret) {
			perf_event_free_task(child);
			return ret;
		}
	}

	return 0;
}

static void __init perf_event_init_all_cpus(void)
{
	struct swevent_htable *swhash;
	int cpu;

	for_each_possible_cpu(cpu) {
		swhash = &per_cpu(swevent_htable, cpu);
		mutex_init(&swhash->hlist_mutex);
		INIT_LIST_HEAD(&per_cpu(active_ctx_list, cpu));

		INIT_LIST_HEAD(&per_cpu(pmu_sb_events.list, cpu));
		raw_spin_lock_init(&per_cpu(pmu_sb_events.lock, cpu));

		INIT_LIST_HEAD(&per_cpu(sched_cb_list, cpu));
	}
}

int perf_event_init_cpu(unsigned int cpu)
{
	struct swevent_htable *swhash = &per_cpu(swevent_htable, cpu);

	mutex_lock(&swhash->hlist_mutex);
	if (swhash->hlist_refcount > 0 && !swevent_hlist_deref(swhash)) {
		struct swevent_hlist *hlist;

		hlist = kzalloc_node(sizeof(*hlist), GFP_KERNEL, cpu_to_node(cpu));
		WARN_ON(!hlist);
		rcu_assign_pointer(swhash->swevent_hlist, hlist);
	}
	mutex_unlock(&swhash->hlist_mutex);
	return 0;
}

#if defined CONFIG_HOTPLUG_CPU || defined CONFIG_KEXEC_CORE
static void __perf_event_exit_context(void *__info)
{
	struct perf_event_context *ctx = __info;
	struct perf_cpu_context *cpuctx = __get_cpu_context(ctx);
	struct perf_event *event;

	raw_spin_lock(&ctx->lock);
	list_for_each_entry(event, &ctx->event_list, event_entry)
		__perf_remove_from_context(event, cpuctx, ctx, (void *)DETACH_GROUP);
	raw_spin_unlock(&ctx->lock);
}

static void perf_event_exit_cpu_context(int cpu)
{
	struct perf_event_context *ctx;
	struct pmu *pmu;
	int idx;

	idx = srcu_read_lock(&pmus_srcu);
	list_for_each_entry_rcu(pmu, &pmus, entry) {
		ctx = &per_cpu_ptr(pmu->pmu_cpu_context, cpu)->ctx;

		mutex_lock(&ctx->mutex);
		smp_call_function_single(cpu, __perf_event_exit_context, ctx, 1);
		mutex_unlock(&ctx->mutex);
	}
	srcu_read_unlock(&pmus_srcu, idx);
}
#else

static void perf_event_exit_cpu_context(int cpu) { }

#endif

int perf_event_exit_cpu(unsigned int cpu)
{
	perf_event_exit_cpu_context(cpu);
	return 0;
}

static int
perf_reboot(struct notifier_block *notifier, unsigned long val, void *v)
{
	int cpu;

	for_each_online_cpu(cpu)
		perf_event_exit_cpu(cpu);

	return NOTIFY_OK;
}

/*
 * Run the perf reboot notifier at the very last possible moment so that
 * the generic watchdog code runs as long as possible.
 */
static struct notifier_block perf_reboot_notifier = {
	.notifier_call = perf_reboot,
	.priority = INT_MIN,
};

void __init perf_event_init(void)
{
	int ret;

	idr_init(&pmu_idr);

	perf_event_init_all_cpus();
	init_srcu_struct(&pmus_srcu);
	perf_pmu_register(&perf_swevent, "software", PERF_TYPE_SOFTWARE);
	perf_pmu_register(&perf_cpu_clock, NULL, -1);
	perf_pmu_register(&perf_task_clock, NULL, -1);
	perf_tp_register();
	perf_event_init_cpu(smp_processor_id());
	register_reboot_notifier(&perf_reboot_notifier);

	ret = init_hw_breakpoint();
	WARN(ret, "hw_breakpoint initialization failed with: %d", ret);

	/*
	 * Build time assertion that we keep the data_head at the intended
	 * location.  IOW, validation we got the __reserved[] size right.
	 */
	BUILD_BUG_ON((offsetof(struct perf_event_mmap_page, data_head))
		     != 1024);
}

ssize_t perf_event_sysfs_show(struct device *dev, struct device_attribute *attr,
			      char *page)
{
	struct perf_pmu_events_attr *pmu_attr =
		container_of(attr, struct perf_pmu_events_attr, attr);

	if (pmu_attr->event_str)
		return sprintf(page, "%s\n", pmu_attr->event_str);

	return 0;
}
EXPORT_SYMBOL_GPL(perf_event_sysfs_show);

static int __init perf_event_sysfs_init(void)
{
	struct pmu *pmu;
	int ret;

	mutex_lock(&pmus_lock);

	ret = bus_register(&pmu_bus);
	if (ret)
		goto unlock;

	list_for_each_entry(pmu, &pmus, entry) {
		if (!pmu->name || pmu->type < 0)
			continue;

		ret = pmu_dev_alloc(pmu);
		WARN(ret, "Failed to register pmu: %s, reason %d\n", pmu->name, ret);
	}
	pmu_bus_running = 1;
	ret = 0;

unlock:
	mutex_unlock(&pmus_lock);

	return ret;
}
device_initcall(perf_event_sysfs_init);

#ifdef CONFIG_CGROUP_PERF
static struct cgroup_subsys_state *
perf_cgroup_css_alloc(struct cgroup_subsys_state *parent_css)
{
	struct perf_cgroup *jc;

	jc = kzalloc(sizeof(*jc), GFP_KERNEL);
	if (!jc)
		return ERR_PTR(-ENOMEM);

	jc->info = alloc_percpu(struct perf_cgroup_info);
	if (!jc->info) {
		kfree(jc);
		return ERR_PTR(-ENOMEM);
	}

	return &jc->css;
}

static void perf_cgroup_css_free(struct cgroup_subsys_state *css)
{
	struct perf_cgroup *jc = container_of(css, struct perf_cgroup, css);

	free_percpu(jc->info);
	kfree(jc);
}

static int __perf_cgroup_move(void *info)
{
	struct task_struct *task = info;
	rcu_read_lock();
	perf_cgroup_switch(task, PERF_CGROUP_SWOUT | PERF_CGROUP_SWIN);
	rcu_read_unlock();
	return 0;
}

static void perf_cgroup_attach(struct cgroup_taskset *tset)
{
	struct task_struct *task;
	struct cgroup_subsys_state *css;

	cgroup_taskset_for_each(task, css, tset)
		task_function_call(task, __perf_cgroup_move, task);
}

struct cgroup_subsys perf_event_cgrp_subsys = {
	.css_alloc	= perf_cgroup_css_alloc,
	.css_free	= perf_cgroup_css_free,
	.attach		= perf_cgroup_attach,
};
#endif /* CONFIG_CGROUP_PERF */<|MERGE_RESOLUTION|>--- conflicted
+++ resolved
@@ -3573,17 +3573,11 @@
 			.group = group,
 			.ret = 0,
 		};
-<<<<<<< HEAD
 
 		local_cpu = get_cpu();
 		cpu_to_read = find_cpu_to_read(event, local_cpu);
 		put_cpu();
 
-		ret = smp_call_function_single(cpu_to_read, __perf_event_read, &data, 1);
-		/* The event must have been read from an online CPU: */
-		WARN_ON_ONCE(ret);
-		ret = ret ? : data.ret;
-=======
 		/*
 		 * Purposely ignore the smp_call_function_single() return
 		 * value.
@@ -3594,9 +3588,8 @@
 		 * Therefore, either way, we'll have an up-to-date event count
 		 * after this.
 		 */
-		(void)smp_call_function_single(event->oncpu, __perf_event_read, &data, 1);
+		(void)smp_call_function_single(cpu_to_read, __perf_event_read, &data, 1);
 		ret = data.ret;
->>>>>>> 58763148
 	} else if (event->state == PERF_EVENT_STATE_INACTIVE) {
 		struct perf_event_context *ctx = event->ctx;
 		unsigned long flags;
