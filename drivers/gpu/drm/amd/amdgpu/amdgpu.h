--- conflicted
+++ resolved
@@ -1094,15 +1094,13 @@
 
 	struct ip_discovery_top         *ip_top;
 
-<<<<<<< HEAD
 	struct amdgpu_reset_domain	*reset_domain;
-=======
+
 	struct mutex			benchmark_mutex;
 
 	/* reset dump register */
 	uint32_t                        *reset_dump_reg_list;
 	int                             num_regs;
->>>>>>> 111aeed2
 };
 
 static inline struct amdgpu_device *drm_to_adev(struct drm_device *ddev)
