// SPDX-License-Identifier: GPL-2.0+
#include <linux/clk.h>
#include <linux/component.h>
#include <linux/delay.h>
#include <linux/io.h>
#include <linux/mfd/syscon.h>
#include <linux/module.h>
#include <linux/of.h>
#include <linux/platform_device.h>
#include <linux/regmap.h>
#include <linux/regulator/consumer.h>
#include <video/mipi_display.h>

#include <drm/drm_atomic_helper.h>
#include <drm/drm_bridge.h>
#include <drm/drm_device.h>
#include <drm/drm_drv.h>
#include <drm/drm_encoder.h>
#include <drm/drm_mipi_dsi.h>
#include <drm/drm_modeset_helper_vtables.h>
#include <drm/drm_of.h>
#include <drm/drm_panel.h>
#include <drm/drm_print.h>
#include <drm/drm_probe_helper.h>

#include "mcde_drm.h"
#include "mcde_dsi_regs.h"

#define DSI_DEFAULT_LP_FREQ_HZ	19200000
#define DSI_DEFAULT_HS_FREQ_HZ	420160000

/* PRCMU DSI reset registers */
#define PRCM_DSI_SW_RESET 0x324
#define PRCM_DSI_SW_RESET_DSI0_SW_RESETN BIT(0)
#define PRCM_DSI_SW_RESET_DSI1_SW_RESETN BIT(1)
#define PRCM_DSI_SW_RESET_DSI2_SW_RESETN BIT(2)

struct mcde_dsi {
	struct device *dev;
	struct mcde *mcde;
	struct drm_bridge bridge;
	struct drm_panel *panel;
	struct drm_bridge *bridge_out;
	struct mipi_dsi_host dsi_host;
	struct mipi_dsi_device *mdsi;
	const struct drm_display_mode *mode;
	struct clk *hs_clk;
	struct clk *lp_clk;
	unsigned long hs_freq;
	unsigned long lp_freq;
	bool unused;

	void __iomem *regs;
	struct regmap *prcmu;
};

static inline struct mcde_dsi *bridge_to_mcde_dsi(struct drm_bridge *bridge)
{
	return container_of(bridge, struct mcde_dsi, bridge);
}

static inline struct mcde_dsi *host_to_mcde_dsi(struct mipi_dsi_host *h)
{
	return container_of(h, struct mcde_dsi, dsi_host);
}

bool mcde_dsi_irq(struct mipi_dsi_device *mdsi)
{
	struct mcde_dsi *d;
	u32 val;
	bool te_received = false;

	d = host_to_mcde_dsi(mdsi->host);

	dev_dbg(d->dev, "%s called\n", __func__);

	val = readl(d->regs + DSI_DIRECT_CMD_STS_FLAG);
	if (val)
		dev_dbg(d->dev, "DSI_DIRECT_CMD_STS_FLAG = %08x\n", val);
	if (val & DSI_DIRECT_CMD_STS_WRITE_COMPLETED)
		dev_dbg(d->dev, "direct command write completed\n");
	if (val & DSI_DIRECT_CMD_STS_TE_RECEIVED) {
		te_received = true;
		dev_dbg(d->dev, "direct command TE received\n");
	}
	if (val & DSI_DIRECT_CMD_STS_ACKNOWLEDGE_WITH_ERR_RECEIVED)
		dev_err(d->dev, "direct command ACK ERR received\n");
	if (val & DSI_DIRECT_CMD_STS_READ_COMPLETED_WITH_ERR)
		dev_err(d->dev, "direct command read ERR received\n");
	/* Mask off the ACK value and clear status */
	writel(val, d->regs + DSI_DIRECT_CMD_STS_CLR);

	val = readl(d->regs + DSI_CMD_MODE_STS_FLAG);
	if (val)
		dev_dbg(d->dev, "DSI_CMD_MODE_STS_FLAG = %08x\n", val);
	if (val & DSI_CMD_MODE_STS_ERR_NO_TE)
		/* This happens all the time (safe to ignore) */
		dev_dbg(d->dev, "CMD mode no TE\n");
	if (val & DSI_CMD_MODE_STS_ERR_TE_MISS)
		/* This happens all the time (safe to ignore) */
		dev_dbg(d->dev, "CMD mode TE miss\n");
	if (val & DSI_CMD_MODE_STS_ERR_SDI1_UNDERRUN)
		dev_err(d->dev, "CMD mode SD1 underrun\n");
	if (val & DSI_CMD_MODE_STS_ERR_SDI2_UNDERRUN)
		dev_err(d->dev, "CMD mode SD2 underrun\n");
	if (val & DSI_CMD_MODE_STS_ERR_UNWANTED_RD)
		dev_err(d->dev, "CMD mode unwanted RD\n");
	writel(val, d->regs + DSI_CMD_MODE_STS_CLR);

	val = readl(d->regs + DSI_DIRECT_CMD_RD_STS_FLAG);
	if (val)
		dev_dbg(d->dev, "DSI_DIRECT_CMD_RD_STS_FLAG = %08x\n", val);
	writel(val, d->regs + DSI_DIRECT_CMD_RD_STS_CLR);

	val = readl(d->regs + DSI_TG_STS_FLAG);
	if (val)
		dev_dbg(d->dev, "DSI_TG_STS_FLAG = %08x\n", val);
	writel(val, d->regs + DSI_TG_STS_CLR);

	val = readl(d->regs + DSI_VID_MODE_STS_FLAG);
	if (val)
		dev_dbg(d->dev, "DSI_VID_MODE_STS_FLAG = %08x\n", val);
	if (val & DSI_VID_MODE_STS_VSG_RUNNING)
		dev_dbg(d->dev, "VID mode VSG running\n");
	if (val & DSI_VID_MODE_STS_ERR_MISSING_DATA)
		dev_err(d->dev, "VID mode missing data\n");
	if (val & DSI_VID_MODE_STS_ERR_MISSING_HSYNC)
		dev_err(d->dev, "VID mode missing HSYNC\n");
	if (val & DSI_VID_MODE_STS_ERR_MISSING_VSYNC)
		dev_err(d->dev, "VID mode missing VSYNC\n");
	if (val & DSI_VID_MODE_STS_REG_ERR_SMALL_LENGTH)
		dev_err(d->dev, "VID mode less bytes than expected between two HSYNC\n");
	if (val & DSI_VID_MODE_STS_REG_ERR_SMALL_HEIGHT)
		dev_err(d->dev, "VID mode less lines than expected between two VSYNC\n");
	if (val & (DSI_VID_MODE_STS_ERR_BURSTWRITE |
		   DSI_VID_MODE_STS_ERR_LINEWRITE |
		   DSI_VID_MODE_STS_ERR_LONGREAD))
		dev_err(d->dev, "VID mode read/write error\n");
	if (val & DSI_VID_MODE_STS_ERR_VRS_WRONG_LENGTH)
		dev_err(d->dev, "VID mode received packets differ from expected size\n");
	if (val & DSI_VID_MODE_STS_VSG_RECOVERY)
		dev_err(d->dev, "VID mode VSG in recovery mode\n");
	writel(val, d->regs + DSI_VID_MODE_STS_CLR);

	return te_received;
}

static void mcde_dsi_attach_to_mcde(struct mcde_dsi *d)
{
	d->mcde->mdsi = d->mdsi;

	/*
	 * Select the way the DSI data flow is pushing to the display:
	 * currently we just support video or command mode depending
	 * on the type of display. Video mode defaults to using the
	 * formatter itself for synchronization (stateless video panel).
	 *
	 * FIXME: add flags to struct mipi_dsi_device .flags to indicate
	 * displays that require BTA (bus turn around) so we can handle
	 * such displays as well. Figure out how to properly handle
	 * single frame on-demand updates with DRM for command mode
	 * displays (MCDE_COMMAND_ONESHOT_FLOW).
	 */
	if (d->mdsi->mode_flags & MIPI_DSI_MODE_VIDEO)
		d->mcde->flow_mode = MCDE_VIDEO_FORMATTER_FLOW;
	else
		d->mcde->flow_mode = MCDE_COMMAND_TE_FLOW;
}

static int mcde_dsi_host_attach(struct mipi_dsi_host *host,
				struct mipi_dsi_device *mdsi)
{
	struct mcde_dsi *d = host_to_mcde_dsi(host);

	if (mdsi->lanes < 1 || mdsi->lanes > 2) {
		DRM_ERROR("dsi device params invalid, 1 or 2 lanes supported\n");
		return -EINVAL;
	}

	dev_info(d->dev, "attached DSI device with %d lanes\n", mdsi->lanes);
	/* MIPI_DSI_FMT_RGB88 etc */
	dev_info(d->dev, "format %08x, %dbpp\n", mdsi->format,
		 mipi_dsi_pixel_format_to_bpp(mdsi->format));
	dev_info(d->dev, "mode flags: %08lx\n", mdsi->mode_flags);

	d->mdsi = mdsi;
	if (d->mcde)
		mcde_dsi_attach_to_mcde(d);

	return 0;
}

static int mcde_dsi_host_detach(struct mipi_dsi_host *host,
				struct mipi_dsi_device *mdsi)
{
	struct mcde_dsi *d = host_to_mcde_dsi(host);

	d->mdsi = NULL;
	if (d->mcde)
		d->mcde->mdsi = NULL;

	return 0;
}

#define MCDE_DSI_HOST_IS_READ(type)			    \
	((type == MIPI_DSI_GENERIC_READ_REQUEST_0_PARAM) || \
	 (type == MIPI_DSI_GENERIC_READ_REQUEST_1_PARAM) || \
	 (type == MIPI_DSI_GENERIC_READ_REQUEST_2_PARAM) || \
	 (type == MIPI_DSI_DCS_READ))

static int mcde_dsi_execute_transfer(struct mcde_dsi *d,
				     const struct mipi_dsi_msg *msg)
{
	const u32 loop_delay_us = 10; /* us */
	u32 loop_counter;
	size_t txlen = msg->tx_len;
	size_t rxlen = msg->rx_len;
	int i;
	u32 val;
	int ret;

	writel(~0, d->regs + DSI_DIRECT_CMD_STS_CLR);
	writel(~0, d->regs + DSI_CMD_MODE_STS_CLR);
	/* Send command */
	writel(1, d->regs + DSI_DIRECT_CMD_SEND);

	loop_counter = 1000 * 1000 / loop_delay_us;
	if (MCDE_DSI_HOST_IS_READ(msg->type)) {
		/* Read command */
		while (!(readl(d->regs + DSI_DIRECT_CMD_STS) &
			 (DSI_DIRECT_CMD_STS_READ_COMPLETED |
			  DSI_DIRECT_CMD_STS_READ_COMPLETED_WITH_ERR))
		       && --loop_counter)
			usleep_range(loop_delay_us, (loop_delay_us * 3) / 2);
		if (!loop_counter) {
			dev_err(d->dev, "DSI read timeout!\n");
			/* Set exit code and retry */
			return -ETIME;
		}
	} else {
		/* Writing only */
		while (!(readl(d->regs + DSI_DIRECT_CMD_STS) &
			 DSI_DIRECT_CMD_STS_WRITE_COMPLETED)
		       && --loop_counter)
			usleep_range(loop_delay_us, (loop_delay_us * 3) / 2);

		if (!loop_counter) {
			/* Set exit code and retry */
			dev_err(d->dev, "DSI write timeout!\n");
			return -ETIME;
		}
	}

	val = readl(d->regs + DSI_DIRECT_CMD_STS);
	if (val & DSI_DIRECT_CMD_STS_READ_COMPLETED_WITH_ERR) {
		dev_err(d->dev, "read completed with error\n");
		writel(1, d->regs + DSI_DIRECT_CMD_RD_INIT);
		return -EIO;
	}
	if (val & DSI_DIRECT_CMD_STS_ACKNOWLEDGE_WITH_ERR_RECEIVED) {
		val >>= DSI_DIRECT_CMD_STS_ACK_VAL_SHIFT;
		dev_err(d->dev, "error during transmission: %04x\n",
			val);
		return -EIO;
	}

	if (!MCDE_DSI_HOST_IS_READ(msg->type)) {
		/* Return number of bytes written */
		ret = txlen;
	} else {
		/* OK this is a read command, get the response */
		u32 rdsz;
		u32 rddat;
		u8 *rx = msg->rx_buf;

		rdsz = readl(d->regs + DSI_DIRECT_CMD_RD_PROPERTY);
		rdsz &= DSI_DIRECT_CMD_RD_PROPERTY_RD_SIZE_MASK;
		rddat = readl(d->regs + DSI_DIRECT_CMD_RDDAT);
		if (rdsz < rxlen) {
			dev_err(d->dev, "read error, requested %zd got %d\n",
				rxlen, rdsz);
			return -EIO;
		}
		/* FIXME: read more than 4 bytes */
		for (i = 0; i < 4 && i < rxlen; i++)
			rx[i] = (rddat >> (i * 8)) & 0xff;
		ret = rdsz;
	}

	/* Successful transmission */
	return ret;
}

static ssize_t mcde_dsi_host_transfer(struct mipi_dsi_host *host,
				      const struct mipi_dsi_msg *msg)
{
	struct mcde_dsi *d = host_to_mcde_dsi(host);
	const u8 *tx = msg->tx_buf;
	size_t txlen = msg->tx_len;
	size_t rxlen = msg->rx_len;
	unsigned int retries = 0;
	u32 val;
	int ret;
	int i;

	if (txlen > 16) {
		dev_err(d->dev,
			"dunno how to write more than 16 bytes yet\n");
		return -EIO;
	}
	if (rxlen > 4) {
		dev_err(d->dev,
			"dunno how to read more than 4 bytes yet\n");
		return -EIO;
	}

	dev_dbg(d->dev,
		"message to channel %d, write %zd bytes read %zd bytes\n",
		msg->channel, txlen, rxlen);

	/* Command "nature" */
	if (MCDE_DSI_HOST_IS_READ(msg->type))
		/* MCTL_MAIN_DATA_CTL already set up */
		val = DSI_DIRECT_CMD_MAIN_SETTINGS_CMD_NAT_READ;
	else
		val = DSI_DIRECT_CMD_MAIN_SETTINGS_CMD_NAT_WRITE;
	/*
	 * More than 2 bytes will not fit in a single packet, so it's
	 * time to set the "long not short" bit. One byte is used by
	 * the MIPI DCS command leaving just one byte for the payload
	 * in a short package.
	 */
	if (mipi_dsi_packet_format_is_long(msg->type))
		val |= DSI_DIRECT_CMD_MAIN_SETTINGS_CMD_LONGNOTSHORT;
	val |= 0 << DSI_DIRECT_CMD_MAIN_SETTINGS_CMD_ID_SHIFT;
	val |= txlen << DSI_DIRECT_CMD_MAIN_SETTINGS_CMD_SIZE_SHIFT;
	val |= DSI_DIRECT_CMD_MAIN_SETTINGS_CMD_LP_EN;
	val |= msg->type << DSI_DIRECT_CMD_MAIN_SETTINGS_CMD_HEAD_SHIFT;
	writel(val, d->regs + DSI_DIRECT_CMD_MAIN_SETTINGS);

	/* MIPI DCS command is part of the data */
	if (txlen > 0) {
		val = 0;
		for (i = 0; i < 4 && i < txlen; i++)
			val |= tx[i] << (i * 8);
	}
	writel(val, d->regs + DSI_DIRECT_CMD_WRDAT0);
	if (txlen > 4) {
		val = 0;
		for (i = 0; i < 4 && (i + 4) < txlen; i++)
			val |= tx[i + 4] << (i * 8);
		writel(val, d->regs + DSI_DIRECT_CMD_WRDAT1);
	}
	if (txlen > 8) {
		val = 0;
		for (i = 0; i < 4 && (i + 8) < txlen; i++)
			val |= tx[i + 8] << (i * 8);
		writel(val, d->regs + DSI_DIRECT_CMD_WRDAT2);
	}
	if (txlen > 12) {
		val = 0;
		for (i = 0; i < 4 && (i + 12) < txlen; i++)
			val |= tx[i + 12] << (i * 8);
		writel(val, d->regs + DSI_DIRECT_CMD_WRDAT3);
	}

	while (retries < 3) {
		ret = mcde_dsi_execute_transfer(d, msg);
		if (ret >= 0)
			break;
		retries++;
	}
	if (ret < 0 && retries)
		dev_err(d->dev, "gave up after %d retries\n", retries);

	/* Clear any errors */
	writel(~0, d->regs + DSI_DIRECT_CMD_STS_CLR);
	writel(~0, d->regs + DSI_CMD_MODE_STS_CLR);

	return ret;
}

static const struct mipi_dsi_host_ops mcde_dsi_host_ops = {
	.attach = mcde_dsi_host_attach,
	.detach = mcde_dsi_host_detach,
	.transfer = mcde_dsi_host_transfer,
};

/* This sends a direct (short) command to request TE */
void mcde_dsi_te_request(struct mipi_dsi_device *mdsi)
{
	struct mcde_dsi *d;
	u32 val;

	d = host_to_mcde_dsi(mdsi->host);

	/* Command "nature" TE request */
	val = DSI_DIRECT_CMD_MAIN_SETTINGS_CMD_NAT_TE_REQ;
	val |= 0 << DSI_DIRECT_CMD_MAIN_SETTINGS_CMD_ID_SHIFT;
	val |= 2 << DSI_DIRECT_CMD_MAIN_SETTINGS_CMD_SIZE_SHIFT;
	val |= DSI_DIRECT_CMD_MAIN_SETTINGS_CMD_LP_EN;
	val |= MIPI_DSI_GENERIC_SHORT_WRITE_1_PARAM <<
		DSI_DIRECT_CMD_MAIN_SETTINGS_CMD_HEAD_SHIFT;
	writel(val, d->regs + DSI_DIRECT_CMD_MAIN_SETTINGS);

	/* Clear TE reveived and error status bits and enables them */
	writel(DSI_DIRECT_CMD_STS_CLR_TE_RECEIVED_CLR |
	       DSI_DIRECT_CMD_STS_CLR_ACKNOWLEDGE_WITH_ERR_RECEIVED_CLR,
	       d->regs + DSI_DIRECT_CMD_STS_CLR);
	val = readl(d->regs + DSI_DIRECT_CMD_STS_CTL);
	val |= DSI_DIRECT_CMD_STS_CTL_TE_RECEIVED_EN;
	val |= DSI_DIRECT_CMD_STS_CTL_ACKNOWLEDGE_WITH_ERR_EN;
	writel(val, d->regs + DSI_DIRECT_CMD_STS_CTL);

	/* Clear and enable no TE or TE missing status */
	writel(DSI_CMD_MODE_STS_CLR_ERR_NO_TE_CLR |
	       DSI_CMD_MODE_STS_CLR_ERR_TE_MISS_CLR,
	       d->regs + DSI_CMD_MODE_STS_CLR);
	val = readl(d->regs + DSI_CMD_MODE_STS_CTL);
	val |= DSI_CMD_MODE_STS_CTL_ERR_NO_TE_EN;
	val |= DSI_CMD_MODE_STS_CTL_ERR_TE_MISS_EN;
	writel(val, d->regs + DSI_CMD_MODE_STS_CTL);

	/* Send this TE request command */
	writel(1, d->regs + DSI_DIRECT_CMD_SEND);
}

static void mcde_dsi_setup_video_mode(struct mcde_dsi *d,
				      const struct drm_display_mode *mode)
{
	/* cpp, characters per pixel, number of bytes per pixel */
	u8 cpp = mipi_dsi_pixel_format_to_bpp(d->mdsi->format) / 8;
	u64 pclk;
	u64 bpl;
	int hfp;
	int hbp;
	int hsa;
	u32 blkline_pck, line_duration;
	u32 val;

	val = 0;
	if (d->mdsi->mode_flags & MIPI_DSI_MODE_VIDEO_BURST)
		val |= DSI_VID_MAIN_CTL_BURST_MODE;
	if (d->mdsi->mode_flags & MIPI_DSI_MODE_VIDEO_SYNC_PULSE) {
		val |= DSI_VID_MAIN_CTL_SYNC_PULSE_ACTIVE;
		val |= DSI_VID_MAIN_CTL_SYNC_PULSE_HORIZONTAL;
	}
	/* RGB header and pixel mode */
	switch (d->mdsi->format) {
	case MIPI_DSI_FMT_RGB565:
		val |= MIPI_DSI_PACKED_PIXEL_STREAM_16 <<
			DSI_VID_MAIN_CTL_HEADER_SHIFT;
		val |= DSI_VID_MAIN_CTL_VID_PIXEL_MODE_16BITS;
		break;
	case MIPI_DSI_FMT_RGB666_PACKED:
		val |= MIPI_DSI_PACKED_PIXEL_STREAM_18 <<
			DSI_VID_MAIN_CTL_HEADER_SHIFT;
		val |= DSI_VID_MAIN_CTL_VID_PIXEL_MODE_18BITS;
		break;
	case MIPI_DSI_FMT_RGB666:
		val |= MIPI_DSI_PIXEL_STREAM_3BYTE_18
			<< DSI_VID_MAIN_CTL_HEADER_SHIFT;
		val |= DSI_VID_MAIN_CTL_VID_PIXEL_MODE_18BITS_LOOSE;
		break;
	case MIPI_DSI_FMT_RGB888:
		val |= MIPI_DSI_PACKED_PIXEL_STREAM_24 <<
			DSI_VID_MAIN_CTL_HEADER_SHIFT;
		val |= DSI_VID_MAIN_CTL_VID_PIXEL_MODE_24BITS;
		break;
	default:
		dev_err(d->dev, "unknown pixel mode\n");
		return;
	}

	/* TODO: TVG (test video generator) could be enabled here */

	/*
	 * During vertical blanking: go to LP mode
	 * Like with the EOL setting, if this is not set, the EOL area will be
	 * filled with NULL or blanking packets in the vblank area.
	 * FIXME: some Samsung phones and display panels such as s6e63m0 use
	 * DSI_VID_MAIN_CTL_REG_BLKLINE_MODE_BLANKING here instead,
	 * figure out how to properly configure that from the panel.
	 */
	val |= DSI_VID_MAIN_CTL_REG_BLKLINE_MODE_LP_0;
	/*
	 * During EOL: go to LP mode. If this is not set, the EOL area will be
	 * filled with NULL or blanking packets.
	 */
	val |= DSI_VID_MAIN_CTL_REG_BLKEOL_MODE_LP_0;
	/* Recovery mode 1 */
	val |= 1 << DSI_VID_MAIN_CTL_RECOVERY_MODE_SHIFT;
	/* All other fields zero */
	writel(val, d->regs + DSI_VID_MAIN_CTL);

	/* Vertical frame parameters are pretty straight-forward */
	val = mode->vdisplay << DSI_VID_VSIZE_VACT_LENGTH_SHIFT;
	/* vertical front porch */
	val |= (mode->vsync_start - mode->vdisplay)
		<< DSI_VID_VSIZE_VFP_LENGTH_SHIFT;
	/* vertical sync active */
	val |= (mode->vsync_end - mode->vsync_start)
		<< DSI_VID_VSIZE_VSA_LENGTH_SHIFT;
	/* vertical back porch */
	val |= (mode->vtotal - mode->vsync_end)
		<< DSI_VID_VSIZE_VBP_LENGTH_SHIFT;
	writel(val, d->regs + DSI_VID_VSIZE);

	/*
	 * Horizontal frame parameters:
	 * horizontal resolution is given in pixels but must be re-calculated
	 * into bytes since this is what the hardware expects, these registers
	 * define the payload size of the packet.
	 *
	 * hfp = horizontal front porch in bytes
	 * hbp = horizontal back porch in bytes
	 * hsa = horizontal sync active in bytes
	 *
	 * 6 + 2 is HFP header + checksum
	 */
	hfp = (mode->hsync_start - mode->hdisplay) * cpp - 6 - 2;
	if (d->mdsi->mode_flags & MIPI_DSI_MODE_VIDEO_SYNC_PULSE) {
		/*
		 * Use sync pulse for sync: explicit HSA time
		 * 6 is HBP header + checksum
		 * 4 is RGB header + checksum
		 */
		hbp = (mode->htotal - mode->hsync_end) * cpp - 4 - 6;
		/*
		 * 6 is HBP header + checksum
		 * 4 is HSW packet bytes
		 * 4 is RGB header + checksum
		 */
		hsa = (mode->hsync_end - mode->hsync_start) * cpp - 4 - 4 - 6;
	} else {
		/*
		 * Use event for sync: HBP includes both back porch and sync
		 * 6 is HBP header + checksum
		 * 4 is HSW packet bytes
		 * 4 is RGB header + checksum
		 */
		hbp = (mode->htotal - mode->hsync_start) * cpp - 4 - 4 - 6;
		/* HSA is not present in this mode and set to 0 */
		hsa = 0;
	}
	if (hfp < 0) {
		dev_info(d->dev, "hfp negative, set to 0\n");
		hfp = 0;
	}
	if (hbp < 0) {
		dev_info(d->dev, "hbp negative, set to 0\n");
		hbp = 0;
	}
	if (hsa < 0) {
		dev_info(d->dev, "hsa negative, set to 0\n");
		hsa = 0;
	}
	dev_dbg(d->dev, "hfp: %u, hbp: %u, hsa: %u bytes\n",
		hfp, hbp, hsa);

	/* Frame parameters: horizontal sync active */
	val = hsa << DSI_VID_HSIZE1_HSA_LENGTH_SHIFT;
	/* horizontal back porch */
	val |= hbp << DSI_VID_HSIZE1_HBP_LENGTH_SHIFT;
	/* horizontal front porch */
	val |= hfp << DSI_VID_HSIZE1_HFP_LENGTH_SHIFT;
	writel(val, d->regs + DSI_VID_HSIZE1);

	/* RGB data length (visible bytes on one scanline) */
	val = mode->hdisplay * cpp;
	writel(val, d->regs + DSI_VID_HSIZE2);
	dev_dbg(d->dev, "RGB length, visible area on a line: %u bytes\n", val);

	/*
	 * Calculate the time between two pixels in picoseconds using
	 * the supplied refresh rate and total resolution including
	 * porches and sync.
	 */
	/* (ps/s) / (pixels/s) = ps/pixels */
	pclk = DIV_ROUND_UP_ULL(1000000000000, (mode->clock * 1000));
	dev_dbg(d->dev, "picoseconds between two pixels: %llu\n",
		pclk);

	/*
	 * How many bytes per line will this update frequency yield?
	 *
	 * Calculate the number of picoseconds for one scanline (1), then
	 * divide by 1000000000000 (2) to get in pixels per second we
	 * want to output.
	 *
	 * Multiply with number of bytes per second at this video display
	 * frequency (3) to get number of bytes transferred during this
	 * time. Notice that we use the frequency the display wants,
	 * not what we actually get from the DSI PLL, which is hs_freq.
	 *
	 * These arithmetics are done in a different order to avoid
	 * overflow.
	 */
	bpl = pclk * mode->htotal; /* (1) picoseconds per line */
	dev_dbg(d->dev, "picoseconds per line: %llu\n", bpl);
	/* Multiply with bytes per second (3) */
	bpl *= (d->mdsi->hs_rate / 8);
	/* Pixels per second (2) */
	bpl = DIV_ROUND_DOWN_ULL(bpl, 1000000); /* microseconds */
	bpl = DIV_ROUND_DOWN_ULL(bpl, 1000000); /* seconds */
	/* parallel transactions in all lanes */
	bpl *= d->mdsi->lanes;
	dev_dbg(d->dev,
		"calculated bytes per line: %llu @ %d Hz with HS %lu Hz\n",
		bpl, drm_mode_vrefresh(mode), d->mdsi->hs_rate);

	/*
	 * 6 is header + checksum, header = 4 bytes, checksum = 2 bytes
	 * 4 is short packet for vsync/hsync
	 */
	if (d->mdsi->mode_flags & MIPI_DSI_MODE_VIDEO_SYNC_PULSE) {
		/* Set the event packet size to 0 (not used) */
		writel(0, d->regs + DSI_VID_BLKSIZE1);
		/*
		 * FIXME: isn't the hsync width in pixels? The porch and
		 * sync area size is in pixels here, but this -6
		 * seems to be for bytes. It looks like this in the vendor
		 * code though. Is it completely untested?
		 */
		blkline_pck = bpl - (mode->hsync_end - mode->hsync_start) - 6;
		val = blkline_pck << DSI_VID_BLKSIZE2_BLKLINE_PULSE_PCK_SHIFT;
		writel(val, d->regs + DSI_VID_BLKSIZE2);
	} else {
		/* Set the sync pulse packet size to 0 (not used) */
		writel(0, d->regs + DSI_VID_BLKSIZE2);
		/* Specifying payload size in bytes (-4-6 from manual) */
		blkline_pck = bpl - 4 - 6;
		if (blkline_pck > 0x1FFF)
			dev_err(d->dev, "blkline_pck too big %d bytes\n",
				blkline_pck);
		val = blkline_pck << DSI_VID_BLKSIZE1_BLKLINE_EVENT_PCK_SHIFT;
		val &= DSI_VID_BLKSIZE1_BLKLINE_EVENT_PCK_MASK;
		writel(val, d->regs + DSI_VID_BLKSIZE1);
	}

	/*
	 * The line duration is used to scale back the frequency from
	 * the max frequency supported by the HS clock to the desired
	 * update frequency in vrefresh.
	 */
	line_duration = blkline_pck + 6;
	/*
	 * The datasheet contains this complex condition to decreasing
	 * the line duration by 1 under very specific circumstances.
	 * Here we also imply that LP is used during burst EOL.
	 */
	if (d->mdsi->lanes == 2 && (hsa & 0x01) && (hfp & 0x01)
	    && (d->mdsi->mode_flags & MIPI_DSI_MODE_VIDEO_BURST))
		line_duration--;
	line_duration = DIV_ROUND_CLOSEST(line_duration, d->mdsi->lanes);
	dev_dbg(d->dev, "line duration %u bytes\n", line_duration);
	val = line_duration << DSI_VID_DPHY_TIME_REG_LINE_DURATION_SHIFT;
	/*
	 * This is the time to perform LP->HS on D-PHY
	 * FIXME: nowhere to get this from: DT property on the DSI?
	 * The manual says this is "system dependent".
	 * values like 48 and 72 seen in the vendor code.
	 */
	val |= 48 << DSI_VID_DPHY_TIME_REG_WAKEUP_TIME_SHIFT;
	writel(val, d->regs + DSI_VID_DPHY_TIME);

	/*
	 * See the manual figure 657 page 2203 for understanding the impact
	 * of the different burst mode settings.
	 */
	if (d->mdsi->mode_flags & MIPI_DSI_MODE_VIDEO_BURST) {
		int blkeol_pck, blkeol_duration;
		/*
		 * Packet size at EOL for burst mode, this is only used
		 * if DSI_VID_MAIN_CTL_REG_BLKEOL_MODE_LP_0 is NOT set,
		 * but we instead send NULL or blanking packets at EOL.
		 * This is given in number of bytes.
		 *
		 * See the manual page 2198 for the 13 reg_blkeol_pck bits.
		 */
		blkeol_pck = bpl - (mode->htotal * cpp) - 6;
		if (blkeol_pck < 0) {
			dev_err(d->dev, "video block does not fit on line!\n");
			dev_err(d->dev,
				"calculated bytes per line: %llu @ %d Hz\n",
				bpl, drm_mode_vrefresh(mode));
			dev_err(d->dev,
				"bytes per line (blkline_pck) %u bytes\n",
				blkline_pck);
			dev_err(d->dev,
				"blkeol_pck becomes %d bytes\n", blkeol_pck);
			return;
		}
		dev_dbg(d->dev, "BLKEOL packet: %d bytes\n", blkeol_pck);

		val = readl(d->regs + DSI_VID_BLKSIZE1);
		val &= ~DSI_VID_BLKSIZE1_BLKEOL_PCK_MASK;
		val |= blkeol_pck << DSI_VID_BLKSIZE1_BLKEOL_PCK_SHIFT;
		writel(val, d->regs + DSI_VID_BLKSIZE1);
		/* Use the same value for exact burst limit */
		val = blkeol_pck <<
			DSI_VID_VCA_SETTING2_EXACT_BURST_LIMIT_SHIFT;
		val &= DSI_VID_VCA_SETTING2_EXACT_BURST_LIMIT_MASK;
		writel(val, d->regs + DSI_VID_VCA_SETTING2);
		/*
		 * This BLKEOL duration is claimed to be the duration in clock
		 * cycles of the BLLP end-of-line (EOL) period for each line if
		 * DSI_VID_MAIN_CTL_REG_BLKEOL_MODE_LP_0 is set.
		 *
		 * It is hard to trust the manuals' claim that this is in clock
		 * cycles as we mimic the behaviour of the vendor code, which
		 * appears to write a number of bytes that would have been
		 * transferred on a single lane.
		 *
		 * See the manual figure 657 page 2203 and page 2198 for the 13
		 * reg_blkeol_duration bits.
		 *
		 * FIXME: should this also be set up also for non-burst mode
		 * according to figure 565 page 2202?
		 */
		blkeol_duration = DIV_ROUND_CLOSEST(blkeol_pck + 6,
						    d->mdsi->lanes);
		dev_dbg(d->dev, "BLKEOL duration: %d clock cycles\n",
			blkeol_duration);

		val = readl(d->regs + DSI_VID_PCK_TIME);
		val &= ~DSI_VID_PCK_TIME_BLKEOL_DURATION_MASK;
		val |= blkeol_duration <<
			DSI_VID_PCK_TIME_BLKEOL_DURATION_SHIFT;
		writel(val, d->regs + DSI_VID_PCK_TIME);

		/* Max burst limit, this is given in bytes */
		val = readl(d->regs + DSI_VID_VCA_SETTING1);
		val &= ~DSI_VID_VCA_SETTING1_MAX_BURST_LIMIT_MASK;
		val |= (blkeol_pck - 6) <<
			DSI_VID_VCA_SETTING1_MAX_BURST_LIMIT_SHIFT;
		writel(val, d->regs + DSI_VID_VCA_SETTING1);
	}

	/* Maximum line limit */
	val = readl(d->regs + DSI_VID_VCA_SETTING2);
	val &= ~DSI_VID_VCA_SETTING2_MAX_LINE_LIMIT_MASK;
	val |= (blkline_pck - 6) <<
		DSI_VID_VCA_SETTING2_MAX_LINE_LIMIT_SHIFT;
	writel(val, d->regs + DSI_VID_VCA_SETTING2);
	dev_dbg(d->dev, "blkline pck: %d bytes\n", blkline_pck - 6);
}

static void mcde_dsi_start(struct mcde_dsi *d)
{
	unsigned long hs_freq;
	u32 val;
	int i;

	/* No integration mode */
	writel(0, d->regs + DSI_MCTL_INTEGRATION_MODE);

	/* Enable the DSI port, from drivers/video/mcde/dsilink_v2.c */
	val = DSI_MCTL_MAIN_DATA_CTL_LINK_EN |
		DSI_MCTL_MAIN_DATA_CTL_BTA_EN |
		DSI_MCTL_MAIN_DATA_CTL_READ_EN |
		DSI_MCTL_MAIN_DATA_CTL_REG_TE_EN;
	if (!(d->mdsi->mode_flags & MIPI_DSI_MODE_NO_EOT_PACKET))
		val |= DSI_MCTL_MAIN_DATA_CTL_HOST_EOT_GEN;
	writel(val, d->regs + DSI_MCTL_MAIN_DATA_CTL);

	/* Set a high command timeout, clear other fields */
	val = 0x3ff << DSI_CMD_MODE_CTL_TE_TIMEOUT_SHIFT;
	writel(val, d->regs + DSI_CMD_MODE_CTL);

	/*
	 * UI_X4 is described as "unit interval times four"
	 * I guess since DSI packets are 4 bytes wide, one unit
	 * is one byte.
	 */
	hs_freq = clk_get_rate(d->hs_clk);
	hs_freq /= 1000000; /* MHz */
	val = 4000 / hs_freq;
	dev_dbg(d->dev, "UI value: %d\n", val);
	val <<= DSI_MCTL_DPHY_STATIC_UI_X4_SHIFT;
	val &= DSI_MCTL_DPHY_STATIC_UI_X4_MASK;
	writel(val, d->regs + DSI_MCTL_DPHY_STATIC);

	/*
	 * Enable clocking: 0x0f (something?) between each burst,
	 * enable the second lane if needed, enable continuous clock if
	 * needed, enable switch into ULPM (ultra-low power mode) on
	 * all the lines.
	 */
	val = 0x0f << DSI_MCTL_MAIN_PHY_CTL_WAIT_BURST_TIME_SHIFT;
	if (d->mdsi->lanes == 2)
		val |= DSI_MCTL_MAIN_PHY_CTL_LANE2_EN;
	if (!(d->mdsi->mode_flags & MIPI_DSI_CLOCK_NON_CONTINUOUS))
		val |= DSI_MCTL_MAIN_PHY_CTL_CLK_CONTINUOUS;
	val |= DSI_MCTL_MAIN_PHY_CTL_CLK_ULPM_EN |
		DSI_MCTL_MAIN_PHY_CTL_DAT1_ULPM_EN |
		DSI_MCTL_MAIN_PHY_CTL_DAT2_ULPM_EN;
	writel(val, d->regs + DSI_MCTL_MAIN_PHY_CTL);

	val = (1 << DSI_MCTL_ULPOUT_TIME_CKLANE_ULPOUT_TIME_SHIFT) |
		(1 << DSI_MCTL_ULPOUT_TIME_DATA_ULPOUT_TIME_SHIFT);
	writel(val, d->regs + DSI_MCTL_ULPOUT_TIME);

	writel(DSI_DPHY_LANES_TRIM_DPHY_SPECS_90_81B_0_90,
	       d->regs + DSI_DPHY_LANES_TRIM);

	/* High PHY timeout */
	val = (0x0f << DSI_MCTL_DPHY_TIMEOUT_CLK_DIV_SHIFT) |
		(0x3fff << DSI_MCTL_DPHY_TIMEOUT_HSTX_TO_VAL_SHIFT) |
		(0x3fff << DSI_MCTL_DPHY_TIMEOUT_LPRX_TO_VAL_SHIFT);
	writel(val, d->regs + DSI_MCTL_DPHY_TIMEOUT);

	val = DSI_MCTL_MAIN_EN_PLL_START |
		DSI_MCTL_MAIN_EN_CKLANE_EN |
		DSI_MCTL_MAIN_EN_DAT1_EN |
		DSI_MCTL_MAIN_EN_IF1_EN;
	if (d->mdsi->lanes == 2)
		val |= DSI_MCTL_MAIN_EN_DAT2_EN;
	writel(val, d->regs + DSI_MCTL_MAIN_EN);

	/* Wait for the PLL to lock and the clock and data lines to come up */
	i = 0;
	val = DSI_MCTL_MAIN_STS_PLL_LOCK |
		DSI_MCTL_MAIN_STS_CLKLANE_READY |
		DSI_MCTL_MAIN_STS_DAT1_READY;
	if (d->mdsi->lanes == 2)
		val |= DSI_MCTL_MAIN_STS_DAT2_READY;
	while ((readl(d->regs + DSI_MCTL_MAIN_STS) & val) != val) {
		/* Sleep for a millisecond */
		usleep_range(1000, 1500);
		if (i++ == 100) {
			dev_warn(d->dev, "DSI lanes did not start up\n");
			return;
		}
	}

	/* TODO needed? */

	/* Command mode, clear IF1 ID */
	val = readl(d->regs + DSI_CMD_MODE_CTL);
	/*
	 * If we enable low-power mode here,
	 * then display updates become really slow.
	 */
	if (d->mdsi->mode_flags & MIPI_DSI_MODE_LPM)
		val |= DSI_CMD_MODE_CTL_IF1_LP_EN;
	val &= ~DSI_CMD_MODE_CTL_IF1_ID_MASK;
	writel(val, d->regs + DSI_CMD_MODE_CTL);

	/* Wait for DSI PHY to initialize */
	usleep_range(100, 200);
	dev_info(d->dev, "DSI link enabled\n");
}

/*
 * Notice that this is called from inside the display controller
 * and not from the bridge callbacks.
 */
void mcde_dsi_enable(struct drm_bridge *bridge)
{
	struct mcde_dsi *d = bridge_to_mcde_dsi(bridge);
	unsigned long hs_freq, lp_freq;
	u32 val;
	int ret;

	/* Copy maximum clock frequencies */
	if (d->mdsi->lp_rate)
		lp_freq = d->mdsi->lp_rate;
	else
		lp_freq = DSI_DEFAULT_LP_FREQ_HZ;
	if (d->mdsi->hs_rate)
		hs_freq = d->mdsi->hs_rate;
	else
		hs_freq = DSI_DEFAULT_HS_FREQ_HZ;

	/* Enable LP (Low Power, Energy Save, ES) and HS (High Speed) clocks */
	d->lp_freq = clk_round_rate(d->lp_clk, lp_freq);
	ret = clk_set_rate(d->lp_clk, d->lp_freq);
	if (ret)
		dev_err(d->dev, "failed to set LP clock rate %lu Hz\n",
			d->lp_freq);

	d->hs_freq = clk_round_rate(d->hs_clk, hs_freq);
	ret = clk_set_rate(d->hs_clk, d->hs_freq);
	if (ret)
		dev_err(d->dev, "failed to set HS clock rate %lu Hz\n",
			d->hs_freq);

	/* Start clocks */
	ret = clk_prepare_enable(d->lp_clk);
	if (ret)
		dev_err(d->dev, "failed to enable LP clock\n");
	else
		dev_info(d->dev, "DSI LP clock rate %lu Hz\n",
			 d->lp_freq);
	ret = clk_prepare_enable(d->hs_clk);
	if (ret)
		dev_err(d->dev, "failed to enable HS clock\n");
	else
		dev_info(d->dev, "DSI HS clock rate %lu Hz\n",
			 d->hs_freq);

	/* Assert RESET through the PRCMU, active low */
	/* FIXME: which DSI block? */
	regmap_update_bits(d->prcmu, PRCM_DSI_SW_RESET,
			   PRCM_DSI_SW_RESET_DSI0_SW_RESETN, 0);

	usleep_range(100, 200);

	/* De-assert RESET again */
	regmap_update_bits(d->prcmu, PRCM_DSI_SW_RESET,
			   PRCM_DSI_SW_RESET_DSI0_SW_RESETN,
			   PRCM_DSI_SW_RESET_DSI0_SW_RESETN);

	/* Start up the hardware */
	mcde_dsi_start(d);

	if (d->mdsi->mode_flags & MIPI_DSI_MODE_VIDEO) {
		/* Set up the video mode from the DRM mode */
		mcde_dsi_setup_video_mode(d, d->mode);

		/* Put IF1 into video mode */
		val = readl(d->regs + DSI_MCTL_MAIN_DATA_CTL);
		val |= DSI_MCTL_MAIN_DATA_CTL_IF1_MODE;
		writel(val, d->regs + DSI_MCTL_MAIN_DATA_CTL);

		/* Disable command mode on IF1 */
		val = readl(d->regs + DSI_CMD_MODE_CTL);
		val &= ~DSI_CMD_MODE_CTL_IF1_LP_EN;
		writel(val, d->regs + DSI_CMD_MODE_CTL);

		/* Enable some error interrupts */
		val = readl(d->regs + DSI_VID_MODE_STS_CTL);
		val |= DSI_VID_MODE_STS_CTL_ERR_MISSING_VSYNC;
		val |= DSI_VID_MODE_STS_CTL_ERR_MISSING_DATA;
		writel(val, d->regs + DSI_VID_MODE_STS_CTL);

		/* Enable video mode */
		val = readl(d->regs + DSI_MCTL_MAIN_DATA_CTL);
		val |= DSI_MCTL_MAIN_DATA_CTL_VID_EN;
		writel(val, d->regs + DSI_MCTL_MAIN_DATA_CTL);
	} else {
		/* Command mode, clear IF1 ID */
		val = readl(d->regs + DSI_CMD_MODE_CTL);
		/*
		 * If we enable low-power mode here
		 * the display updates become really slow.
		 */
		if (d->mdsi->mode_flags & MIPI_DSI_MODE_LPM)
			val |= DSI_CMD_MODE_CTL_IF1_LP_EN;
		val &= ~DSI_CMD_MODE_CTL_IF1_ID_MASK;
		writel(val, d->regs + DSI_CMD_MODE_CTL);
	}

	dev_info(d->dev, "enabled MCDE DSI master\n");
}

static void mcde_dsi_bridge_mode_set(struct drm_bridge *bridge,
				     const struct drm_display_mode *mode,
				     const struct drm_display_mode *adj)
{
	struct mcde_dsi *d = bridge_to_mcde_dsi(bridge);

	if (!d->mdsi) {
		dev_err(d->dev, "no DSI device attached to encoder!\n");
		return;
	}

	d->mode = mode;

	dev_info(d->dev, "set DSI master to %dx%d %u Hz %s mode\n",
		 mode->hdisplay, mode->vdisplay, mode->clock * 1000,
		 (d->mdsi->mode_flags & MIPI_DSI_MODE_VIDEO) ? "VIDEO" : "CMD"
		);
}

static void mcde_dsi_wait_for_command_mode_stop(struct mcde_dsi *d)
{
	u32 val;
	int i;

	/*
	 * Wait until we get out of command mode
	 * CSM = Command State Machine
	 */
	i = 0;
	val = DSI_CMD_MODE_STS_CSM_RUNNING;
	while ((readl(d->regs + DSI_CMD_MODE_STS) & val) == val) {
		/* Sleep for a millisecond */
		usleep_range(1000, 2000);
		if (i++ == 100) {
			dev_warn(d->dev,
				 "could not get out of command mode\n");
			return;
		}
	}
}

static void mcde_dsi_wait_for_video_mode_stop(struct mcde_dsi *d)
{
	u32 val;
	int i;

	/* Wait until we get out og video mode */
	i = 0;
	val = DSI_VID_MODE_STS_VSG_RUNNING;
	while ((readl(d->regs + DSI_VID_MODE_STS) & val) == val) {
		/* Sleep for a millisecond */
		usleep_range(1000, 2000);
		if (i++ == 100) {
			dev_warn(d->dev,
				 "could not get out of video mode\n");
			return;
		}
	}
}

/*
 * Notice that this is called from inside the display controller
 * and not from the bridge callbacks.
 */
void mcde_dsi_disable(struct drm_bridge *bridge)
{
	struct mcde_dsi *d = bridge_to_mcde_dsi(bridge);
	u32 val;

	if (d->mdsi->mode_flags & MIPI_DSI_MODE_VIDEO) {
		/* Stop video mode */
		val = readl(d->regs + DSI_MCTL_MAIN_DATA_CTL);
		val &= ~DSI_MCTL_MAIN_DATA_CTL_VID_EN;
		writel(val, d->regs + DSI_MCTL_MAIN_DATA_CTL);
		mcde_dsi_wait_for_video_mode_stop(d);
	} else {
		/* Stop command mode */
		mcde_dsi_wait_for_command_mode_stop(d);
	}

	/*
	 * Stop clocks and terminate any DSI traffic here so the panel can
	 * send commands to shut down the display using DSI direct write until
	 * this point.
	 */

	/* Disable all error interrupts */
	writel(0, d->regs + DSI_VID_MODE_STS_CTL);
	clk_disable_unprepare(d->hs_clk);
	clk_disable_unprepare(d->lp_clk);
}

static int mcde_dsi_bridge_attach(struct drm_bridge *bridge,
				  enum drm_bridge_attach_flags flags)
{
	struct mcde_dsi *d = bridge_to_mcde_dsi(bridge);
	struct drm_device *drm = bridge->dev;

	if (!drm_core_check_feature(drm, DRIVER_ATOMIC)) {
		dev_err(d->dev, "we need atomic updates\n");
		return -ENOTSUPP;
	}

	/* Attach the DSI bridge to the output (panel etc) bridge */
	return drm_bridge_attach(bridge->encoder, d->bridge_out, bridge, flags);
}

static const struct drm_bridge_funcs mcde_dsi_bridge_funcs = {
	.attach = mcde_dsi_bridge_attach,
	.mode_set = mcde_dsi_bridge_mode_set,
};

static int mcde_dsi_bind(struct device *dev, struct device *master,
			 void *data)
{
	struct drm_device *drm = data;
	struct mcde *mcde = to_mcde(drm);
	struct mcde_dsi *d = dev_get_drvdata(dev);
	struct device_node *child;
	struct drm_panel *panel = NULL;
	struct drm_bridge *bridge = NULL;

	if (!of_get_available_child_count(dev->of_node)) {
		dev_info(dev, "unused DSI interface\n");
		d->unused = true;
		return 0;
	}
	d->mcde = mcde;
	/* If the display attached before binding, set this up */
	if (d->mdsi)
		mcde_dsi_attach_to_mcde(d);

	/* Obtain the clocks */
	d->hs_clk = devm_clk_get(dev, "hs");
	if (IS_ERR(d->hs_clk)) {
		dev_err(dev, "unable to get HS clock\n");
		return PTR_ERR(d->hs_clk);
	}

	d->lp_clk = devm_clk_get(dev, "lp");
	if (IS_ERR(d->lp_clk)) {
		dev_err(dev, "unable to get LP clock\n");
		return PTR_ERR(d->lp_clk);
	}

	/* Look for a panel as a child to this node */
	for_each_available_child_of_node(dev->of_node, child) {
		panel = of_drm_find_panel(child);
		if (IS_ERR(panel)) {
			dev_err(dev, "failed to find panel try bridge (%ld)\n",
				PTR_ERR(panel));
			panel = NULL;

			bridge = of_drm_find_bridge(child);
			if (!bridge) {
				dev_err(dev, "failed to find bridge\n");
				return -EINVAL;
			}
		}
	}
	if (panel) {
		bridge = drm_panel_bridge_add_typed(panel,
						    DRM_MODE_CONNECTOR_DSI);
		if (IS_ERR(bridge)) {
			dev_err(dev, "error adding panel bridge\n");
			return PTR_ERR(bridge);
		}
		dev_info(dev, "connected to panel\n");
		d->panel = panel;
	} else if (bridge) {
		/* TODO: AV8100 HDMI encoder goes here for example */
		dev_info(dev, "connected to non-panel bridge (unsupported)\n");
		return -ENODEV;
	} else {
		dev_err(dev, "no panel or bridge\n");
		return -ENODEV;
	}

	d->bridge_out = bridge;

	/* Create a bridge for this DSI channel */
	d->bridge.funcs = &mcde_dsi_bridge_funcs;
	d->bridge.of_node = dev->of_node;
	drm_bridge_add(&d->bridge);

	/* TODO: first come first serve, use a list */
	mcde->bridge = &d->bridge;

	dev_info(dev, "initialized MCDE DSI bridge\n");

	return 0;
}

static void mcde_dsi_unbind(struct device *dev, struct device *master,
			    void *data)
{
	struct mcde_dsi *d = dev_get_drvdata(dev);

	if (d->panel)
		drm_panel_bridge_remove(d->bridge_out);
	regmap_update_bits(d->prcmu, PRCM_DSI_SW_RESET,
			   PRCM_DSI_SW_RESET_DSI0_SW_RESETN, 0);
}

static const struct component_ops mcde_dsi_component_ops = {
	.bind   = mcde_dsi_bind,
	.unbind = mcde_dsi_unbind,
};

static int mcde_dsi_probe(struct platform_device *pdev)
{
	struct device *dev = &pdev->dev;
	struct mcde_dsi *d;
	struct mipi_dsi_host *host;
	u32 dsi_id;
	int ret;

	d = devm_kzalloc(dev, sizeof(*d), GFP_KERNEL);
	if (!d)
		return -ENOMEM;
	d->dev = dev;
	platform_set_drvdata(pdev, d);

	/* Get a handle on the PRCMU so we can do reset */
	d->prcmu =
		syscon_regmap_lookup_by_compatible("stericsson,db8500-prcmu");
	if (IS_ERR(d->prcmu)) {
		dev_err(dev, "no PRCMU regmap\n");
		return PTR_ERR(d->prcmu);
	}

<<<<<<< HEAD
	res = platform_get_resource(pdev, IORESOURCE_MEM, 0);
	d->regs = devm_ioremap_resource(dev, res);
=======
	d->regs = devm_platform_ioremap_resource(pdev, 0);
>>>>>>> df0cc57e
	if (IS_ERR(d->regs))
		return PTR_ERR(d->regs);

	dsi_id = readl(d->regs + DSI_ID_REG);
	dev_info(dev, "HW revision 0x%08x\n", dsi_id);

	host = &d->dsi_host;
	host->dev = dev;
	host->ops = &mcde_dsi_host_ops;
	ret = mipi_dsi_host_register(host);
	if (ret < 0) {
		dev_err(dev, "failed to register DSI host: %d\n", ret);
		return ret;
	}
	dev_info(dev, "registered DSI host\n");

	platform_set_drvdata(pdev, d);
	return component_add(dev, &mcde_dsi_component_ops);
}

static int mcde_dsi_remove(struct platform_device *pdev)
{
	struct mcde_dsi *d = platform_get_drvdata(pdev);

	component_del(&pdev->dev, &mcde_dsi_component_ops);
	mipi_dsi_host_unregister(&d->dsi_host);

	return 0;
}

static const struct of_device_id mcde_dsi_of_match[] = {
	{
		.compatible = "ste,mcde-dsi",
	},
	{},
};

struct platform_driver mcde_dsi_driver = {
	.driver = {
		.name           = "mcde-dsi",
		.of_match_table = of_match_ptr(mcde_dsi_of_match),
	},
	.probe = mcde_dsi_probe,
	.remove = mcde_dsi_remove,
};<|MERGE_RESOLUTION|>--- conflicted
+++ resolved
@@ -1186,12 +1186,7 @@
 		return PTR_ERR(d->prcmu);
 	}
 
-<<<<<<< HEAD
-	res = platform_get_resource(pdev, IORESOURCE_MEM, 0);
-	d->regs = devm_ioremap_resource(dev, res);
-=======
 	d->regs = devm_platform_ioremap_resource(pdev, 0);
->>>>>>> df0cc57e
 	if (IS_ERR(d->regs))
 		return PTR_ERR(d->regs);
 
