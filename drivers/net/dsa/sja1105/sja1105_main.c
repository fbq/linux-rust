--- conflicted
+++ resolved
@@ -1741,12 +1741,8 @@
 		if (!dsa_is_user_port(ds, port))
 			continue;
 
-<<<<<<< HEAD
-		kthread_destroy_worker(sp->xmit_worker);
-=======
 		if (sp->xmit_worker)
 			kthread_destroy_worker(sp->xmit_worker);
->>>>>>> 77a36a3a
 	}
 
 	sja1105_tas_teardown(ds);
