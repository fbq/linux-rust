/* bnx2x.h: Broadcom Everest network driver.
 *
 * Copyright (c) 2007-2013 Broadcom Corporation
 *
 * This program is free software; you can redistribute it and/or modify
 * it under the terms of the GNU General Public License as published by
 * the Free Software Foundation.
 *
 * Maintained by: Eilon Greenstein <eilong@broadcom.com>
 * Written by: Eliezer Tamir
 * Based on code from Michael Chan's bnx2 driver
 */

#ifndef BNX2X_H
#define BNX2X_H

#include <linux/pci.h>
#include <linux/netdevice.h>
#include <linux/dma-mapping.h>
#include <linux/types.h>
#include <linux/pci_regs.h>

/* compilation time flags */

/* define this to make the driver freeze on error to allow getting debug info
 * (you will need to reboot afterwards) */
/* #define BNX2X_STOP_ON_ERROR */

#define DRV_MODULE_VERSION      "1.78.17-0"
#define DRV_MODULE_RELDATE      "2013/04/11"
#define BNX2X_BC_VER            0x040200

#if defined(CONFIG_DCB)
#define BCM_DCBNL
#endif

#include "bnx2x_hsi.h"

#include "../cnic_if.h"

#define BNX2X_MIN_MSIX_VEC_CNT(bp)		((bp)->min_msix_vec_cnt)

#include <linux/mdio.h>

#include "bnx2x_reg.h"
#include "bnx2x_fw_defs.h"
#include "bnx2x_mfw_req.h"
#include "bnx2x_link.h"
#include "bnx2x_sp.h"
#include "bnx2x_dcb.h"
#include "bnx2x_stats.h"
#include "bnx2x_vfpf.h"

enum bnx2x_int_mode {
	BNX2X_INT_MODE_MSIX,
	BNX2X_INT_MODE_INTX,
	BNX2X_INT_MODE_MSI
};

/* error/debug prints */

#define DRV_MODULE_NAME		"bnx2x"

/* for messages that are currently off */
#define BNX2X_MSG_OFF			0x0
#define BNX2X_MSG_MCP			0x0010000 /* was: NETIF_MSG_HW */
#define BNX2X_MSG_STATS			0x0020000 /* was: NETIF_MSG_TIMER */
#define BNX2X_MSG_NVM			0x0040000 /* was: NETIF_MSG_HW */
#define BNX2X_MSG_DMAE			0x0080000 /* was: NETIF_MSG_HW */
#define BNX2X_MSG_SP			0x0100000 /* was: NETIF_MSG_INTR */
#define BNX2X_MSG_FP			0x0200000 /* was: NETIF_MSG_INTR */
#define BNX2X_MSG_IOV			0x0800000
#define BNX2X_MSG_IDLE			0x2000000 /* used for idle check*/
#define BNX2X_MSG_ETHTOOL		0x4000000
#define BNX2X_MSG_DCB			0x8000000

/* regular debug print */
#define DP(__mask, fmt, ...)					\
do {								\
	if (unlikely(bp->msg_enable & (__mask)))		\
		pr_notice("[%s:%d(%s)]" fmt,			\
			  __func__, __LINE__,			\
			  bp->dev ? (bp->dev->name) : "?",	\
			  ##__VA_ARGS__);			\
} while (0)

#define DP_CONT(__mask, fmt, ...)				\
do {								\
	if (unlikely(bp->msg_enable & (__mask)))		\
		pr_cont(fmt, ##__VA_ARGS__);			\
} while (0)

/* errors debug print */
#define BNX2X_DBG_ERR(fmt, ...)					\
do {								\
	if (unlikely(netif_msg_probe(bp)))			\
		pr_err("[%s:%d(%s)]" fmt,			\
		       __func__, __LINE__,			\
		       bp->dev ? (bp->dev->name) : "?",		\
		       ##__VA_ARGS__);				\
} while (0)

/* for errors (never masked) */
#define BNX2X_ERR(fmt, ...)					\
do {								\
	pr_err("[%s:%d(%s)]" fmt,				\
	       __func__, __LINE__,				\
	       bp->dev ? (bp->dev->name) : "?",			\
	       ##__VA_ARGS__);					\
} while (0)

#define BNX2X_ERROR(fmt, ...)					\
	pr_err("[%s:%d]" fmt, __func__, __LINE__, ##__VA_ARGS__)

/* before we have a dev->name use dev_info() */
#define BNX2X_DEV_INFO(fmt, ...)				 \
do {								 \
	if (unlikely(netif_msg_probe(bp)))			 \
		dev_info(&bp->pdev->dev, fmt, ##__VA_ARGS__);	 \
} while (0)

/* Error handling */
void bnx2x_panic_dump(struct bnx2x *bp, bool disable_int);
#ifdef BNX2X_STOP_ON_ERROR
#define bnx2x_panic()				\
do {						\
	bp->panic = 1;				\
	BNX2X_ERR("driver assert\n");		\
	bnx2x_panic_dump(bp, true);		\
} while (0)
#else
#define bnx2x_panic()				\
do {						\
	bp->panic = 1;				\
	BNX2X_ERR("driver assert\n");		\
	bnx2x_panic_dump(bp, false);		\
} while (0)
#endif

#define bnx2x_mc_addr(ha)      ((ha)->addr)
#define bnx2x_uc_addr(ha)      ((ha)->addr)

#define U64_LO(x)			((u32)(((u64)(x)) & 0xffffffff))
#define U64_HI(x)			((u32)(((u64)(x)) >> 32))
#define HILO_U64(hi, lo)		((((u64)(hi)) << 32) + (lo))

#define REG_ADDR(bp, offset)		((bp->regview) + (offset))

#define REG_RD(bp, offset)		readl(REG_ADDR(bp, offset))
#define REG_RD8(bp, offset)		readb(REG_ADDR(bp, offset))
#define REG_RD16(bp, offset)		readw(REG_ADDR(bp, offset))

#define REG_WR(bp, offset, val)		writel((u32)val, REG_ADDR(bp, offset))
#define REG_WR8(bp, offset, val)	writeb((u8)val, REG_ADDR(bp, offset))
#define REG_WR16(bp, offset, val)	writew((u16)val, REG_ADDR(bp, offset))

#define REG_RD_IND(bp, offset)		bnx2x_reg_rd_ind(bp, offset)
#define REG_WR_IND(bp, offset, val)	bnx2x_reg_wr_ind(bp, offset, val)

#define REG_RD_DMAE(bp, offset, valp, len32) \
	do { \
		bnx2x_read_dmae(bp, offset, len32);\
		memcpy(valp, bnx2x_sp(bp, wb_data[0]), (len32) * 4); \
	} while (0)

#define REG_WR_DMAE(bp, offset, valp, len32) \
	do { \
		memcpy(bnx2x_sp(bp, wb_data[0]), valp, (len32) * 4); \
		bnx2x_write_dmae(bp, bnx2x_sp_mapping(bp, wb_data), \
				 offset, len32); \
	} while (0)

#define REG_WR_DMAE_LEN(bp, offset, valp, len32) \
	REG_WR_DMAE(bp, offset, valp, len32)

#define VIRT_WR_DMAE_LEN(bp, data, addr, len32, le32_swap) \
	do { \
		memcpy(GUNZIP_BUF(bp), data, (len32) * 4); \
		bnx2x_write_big_buf_wb(bp, addr, len32); \
	} while (0)

#define SHMEM_ADDR(bp, field)		(bp->common.shmem_base + \
					 offsetof(struct shmem_region, field))
#define SHMEM_RD(bp, field)		REG_RD(bp, SHMEM_ADDR(bp, field))
#define SHMEM_WR(bp, field, val)	REG_WR(bp, SHMEM_ADDR(bp, field), val)

#define SHMEM2_ADDR(bp, field)		(bp->common.shmem2_base + \
					 offsetof(struct shmem2_region, field))
#define SHMEM2_RD(bp, field)		REG_RD(bp, SHMEM2_ADDR(bp, field))
#define SHMEM2_WR(bp, field, val)	REG_WR(bp, SHMEM2_ADDR(bp, field), val)
#define MF_CFG_ADDR(bp, field)		(bp->common.mf_cfg_base + \
					 offsetof(struct mf_cfg, field))
#define MF2_CFG_ADDR(bp, field)		(bp->common.mf2_cfg_base + \
					 offsetof(struct mf2_cfg, field))

#define MF_CFG_RD(bp, field)		REG_RD(bp, MF_CFG_ADDR(bp, field))
#define MF_CFG_WR(bp, field, val)	REG_WR(bp,\
					       MF_CFG_ADDR(bp, field), (val))
#define MF2_CFG_RD(bp, field)		REG_RD(bp, MF2_CFG_ADDR(bp, field))

#define SHMEM2_HAS(bp, field)		((bp)->common.shmem2_base &&	\
					 (SHMEM2_RD((bp), size) >	\
					 offsetof(struct shmem2_region, field)))

#define EMAC_RD(bp, reg)		REG_RD(bp, emac_base + reg)
#define EMAC_WR(bp, reg, val)		REG_WR(bp, emac_base + reg, val)

/* SP SB indices */

/* General SP events - stats query, cfc delete, etc  */
#define HC_SP_INDEX_ETH_DEF_CONS		3

/* EQ completions */
#define HC_SP_INDEX_EQ_CONS			7

/* FCoE L2 connection completions */
#define HC_SP_INDEX_ETH_FCOE_TX_CQ_CONS		6
#define HC_SP_INDEX_ETH_FCOE_RX_CQ_CONS		4
/* iSCSI L2 */
#define HC_SP_INDEX_ETH_ISCSI_CQ_CONS		5
#define HC_SP_INDEX_ETH_ISCSI_RX_CQ_CONS	1

/* Special clients parameters */

/* SB indices */
/* FCoE L2 */
#define BNX2X_FCOE_L2_RX_INDEX \
	(&bp->def_status_blk->sp_sb.\
	index_values[HC_SP_INDEX_ETH_FCOE_RX_CQ_CONS])

#define BNX2X_FCOE_L2_TX_INDEX \
	(&bp->def_status_blk->sp_sb.\
	index_values[HC_SP_INDEX_ETH_FCOE_TX_CQ_CONS])

/**
 *  CIDs and CLIDs:
 *  CLIDs below is a CLID for func 0, then the CLID for other
 *  functions will be calculated by the formula:
 *
 *  FUNC_N_CLID_X = N * NUM_SPECIAL_CLIENTS + FUNC_0_CLID_X
 *
 */
enum {
	BNX2X_ISCSI_ETH_CL_ID_IDX,
	BNX2X_FCOE_ETH_CL_ID_IDX,
	BNX2X_MAX_CNIC_ETH_CL_ID_IDX,
};

/* use a value high enough to be above all the PFs, which has least significant
 * nibble as 8, so when cnic needs to come up with a CID for UIO to use to
 * calculate doorbell address according to old doorbell configuration scheme
 * (db_msg_sz 1 << 7 * cid + 0x40 DPM offset) it can come up with a valid number
 * We must avoid coming up with cid 8 for iscsi since according to this method
 * the designated UIO cid will come out 0 and it has a special handling for that
 * case which doesn't suit us. Therefore will will cieling to closes cid which
 * has least signigifcant nibble 8 and if it is 8 we will move forward to 0x18.
 */

#define BNX2X_1st_NON_L2_ETH_CID(bp)	(BNX2X_NUM_NON_CNIC_QUEUES(bp) * \
					 (bp)->max_cos)
/* amount of cids traversed by UIO's DPM addition to doorbell */
#define UIO_DPM				8
/* roundup to DPM offset */
#define UIO_ROUNDUP(bp)			(roundup(BNX2X_1st_NON_L2_ETH_CID(bp), \
					 UIO_DPM))
/* offset to nearest value which has lsb nibble matching DPM */
#define UIO_CID_OFFSET(bp)		((UIO_ROUNDUP(bp) + UIO_DPM) % \
					 (UIO_DPM * 2))
/* add offset to rounded-up cid to get a value which could be used with UIO */
#define UIO_DPM_ALIGN(bp)		(UIO_ROUNDUP(bp) + UIO_CID_OFFSET(bp))
/* but wait - avoid UIO special case for cid 0 */
#define UIO_DPM_CID0_OFFSET(bp)		((UIO_DPM * 2) * \
					 (UIO_DPM_ALIGN(bp) == UIO_DPM))
/* Properly DPM aligned CID dajusted to cid 0 secal case */
#define BNX2X_CNIC_START_ETH_CID(bp)	(UIO_DPM_ALIGN(bp) + \
					 (UIO_DPM_CID0_OFFSET(bp)))
/* how many cids were wasted  - need this value for cid allocation */
#define UIO_CID_PAD(bp)			(BNX2X_CNIC_START_ETH_CID(bp) - \
					 BNX2X_1st_NON_L2_ETH_CID(bp))
	/* iSCSI L2 */
#define	BNX2X_ISCSI_ETH_CID(bp)		(BNX2X_CNIC_START_ETH_CID(bp))
	/* FCoE L2 */
#define	BNX2X_FCOE_ETH_CID(bp)		(BNX2X_CNIC_START_ETH_CID(bp) + 1)

#define CNIC_SUPPORT(bp)		((bp)->cnic_support)
#define CNIC_ENABLED(bp)		((bp)->cnic_enabled)
#define CNIC_LOADED(bp)			((bp)->cnic_loaded)
#define FCOE_INIT(bp)			((bp)->fcoe_init)

#define AEU_IN_ATTN_BITS_PXPPCICLOCKCLIENT_PARITY_ERROR \
	AEU_INPUTS_ATTN_BITS_PXPPCICLOCKCLIENT_PARITY_ERROR

#define SM_RX_ID			0
#define SM_TX_ID			1

/* defines for multiple tx priority indices */
#define FIRST_TX_ONLY_COS_INDEX		1
#define FIRST_TX_COS_INDEX		0

/* rules for calculating the cids of tx-only connections */
#define CID_TO_FP(cid, bp)		((cid) % BNX2X_NUM_NON_CNIC_QUEUES(bp))
#define CID_COS_TO_TX_ONLY_CID(cid, cos, bp) \
				(cid + cos * BNX2X_NUM_NON_CNIC_QUEUES(bp))

/* fp index inside class of service range */
#define FP_COS_TO_TXQ(fp, cos, bp) \
			((fp)->index + cos * BNX2X_NUM_NON_CNIC_QUEUES(bp))

/* Indexes for transmission queues array:
 * txdata for RSS i CoS j is at location i + (j * num of RSS)
 * txdata for FCoE (if exist) is at location max cos * num of RSS
 * txdata for FWD (if exist) is one location after FCoE
 * txdata for OOO (if exist) is one location after FWD
 */
enum {
	FCOE_TXQ_IDX_OFFSET,
	FWD_TXQ_IDX_OFFSET,
	OOO_TXQ_IDX_OFFSET,
};
#define MAX_ETH_TXQ_IDX(bp)	(BNX2X_NUM_NON_CNIC_QUEUES(bp) * (bp)->max_cos)
#define FCOE_TXQ_IDX(bp)	(MAX_ETH_TXQ_IDX(bp) + FCOE_TXQ_IDX_OFFSET)

/* fast path */
/*
 * This driver uses new build_skb() API :
 * RX ring buffer contains pointer to kmalloc() data only,
 * skb are built only after Hardware filled the frame.
 */
struct sw_rx_bd {
	u8		*data;
	DEFINE_DMA_UNMAP_ADDR(mapping);
};

struct sw_tx_bd {
	struct sk_buff	*skb;
	u16		first_bd;
	u8		flags;
/* Set on the first BD descriptor when there is a split BD */
#define BNX2X_TSO_SPLIT_BD		(1<<0)
};

struct sw_rx_page {
	struct page	*page;
	DEFINE_DMA_UNMAP_ADDR(mapping);
};

union db_prod {
	struct doorbell_set_prod data;
	u32		raw;
};

/* dropless fc FW/HW related params */
#define BRB_SIZE(bp)		(CHIP_IS_E3(bp) ? 1024 : 512)
#define MAX_AGG_QS(bp)		(CHIP_IS_E1(bp) ? \
					ETH_MAX_AGGREGATION_QUEUES_E1 :\
					ETH_MAX_AGGREGATION_QUEUES_E1H_E2)
#define FW_DROP_LEVEL(bp)	(3 + MAX_SPQ_PENDING + MAX_AGG_QS(bp))
#define FW_PREFETCH_CNT		16
#define DROPLESS_FC_HEADROOM	100

/* MC hsi */
#define BCM_PAGE_SHIFT		12
#define BCM_PAGE_SIZE		(1 << BCM_PAGE_SHIFT)
#define BCM_PAGE_MASK		(~(BCM_PAGE_SIZE - 1))
#define BCM_PAGE_ALIGN(addr)	(((addr) + BCM_PAGE_SIZE - 1) & BCM_PAGE_MASK)

#define PAGES_PER_SGE_SHIFT	0
#define PAGES_PER_SGE		(1 << PAGES_PER_SGE_SHIFT)
#define SGE_PAGE_SIZE		PAGE_SIZE
#define SGE_PAGE_SHIFT		PAGE_SHIFT
#define SGE_PAGE_ALIGN(addr)	PAGE_ALIGN((typeof(PAGE_SIZE))(addr))
#define SGE_PAGES		(SGE_PAGE_SIZE * PAGES_PER_SGE)
#define TPA_AGG_SIZE		min_t(u32, (min_t(u32, 8, MAX_SKB_FRAGS) * \
					    SGE_PAGES), 0xffff)

/* SGE ring related macros */
#define NUM_RX_SGE_PAGES	2
#define RX_SGE_CNT		(BCM_PAGE_SIZE / sizeof(struct eth_rx_sge))
#define NEXT_PAGE_SGE_DESC_CNT	2
#define MAX_RX_SGE_CNT		(RX_SGE_CNT - NEXT_PAGE_SGE_DESC_CNT)
/* RX_SGE_CNT is promised to be a power of 2 */
#define RX_SGE_MASK		(RX_SGE_CNT - 1)
#define NUM_RX_SGE		(RX_SGE_CNT * NUM_RX_SGE_PAGES)
#define MAX_RX_SGE		(NUM_RX_SGE - 1)
#define NEXT_SGE_IDX(x)		((((x) & RX_SGE_MASK) == \
				  (MAX_RX_SGE_CNT - 1)) ? \
					(x) + 1 + NEXT_PAGE_SGE_DESC_CNT : \
					(x) + 1)
#define RX_SGE(x)		((x) & MAX_RX_SGE)

/*
 * Number of required  SGEs is the sum of two:
 * 1. Number of possible opened aggregations (next packet for
 *    these aggregations will probably consume SGE immediately)
 * 2. Rest of BRB blocks divided by 2 (block will consume new SGE only
 *    after placement on BD for new TPA aggregation)
 *
 * Takes into account NEXT_PAGE_SGE_DESC_CNT "next" elements on each page
 */
#define NUM_SGE_REQ		(MAX_AGG_QS(bp) + \
					(BRB_SIZE(bp) - MAX_AGG_QS(bp)) / 2)
#define NUM_SGE_PG_REQ		((NUM_SGE_REQ + MAX_RX_SGE_CNT - 1) / \
						MAX_RX_SGE_CNT)
#define SGE_TH_LO(bp)		(NUM_SGE_REQ + \
				 NUM_SGE_PG_REQ * NEXT_PAGE_SGE_DESC_CNT)
#define SGE_TH_HI(bp)		(SGE_TH_LO(bp) + DROPLESS_FC_HEADROOM)

/* Manipulate a bit vector defined as an array of u64 */

/* Number of bits in one sge_mask array element */
#define BIT_VEC64_ELEM_SZ		64
#define BIT_VEC64_ELEM_SHIFT		6
#define BIT_VEC64_ELEM_MASK		((u64)BIT_VEC64_ELEM_SZ - 1)

#define __BIT_VEC64_SET_BIT(el, bit) \
	do { \
		el = ((el) | ((u64)0x1 << (bit))); \
	} while (0)

#define __BIT_VEC64_CLEAR_BIT(el, bit) \
	do { \
		el = ((el) & (~((u64)0x1 << (bit)))); \
	} while (0)

#define BIT_VEC64_SET_BIT(vec64, idx) \
	__BIT_VEC64_SET_BIT((vec64)[(idx) >> BIT_VEC64_ELEM_SHIFT], \
			   (idx) & BIT_VEC64_ELEM_MASK)

#define BIT_VEC64_CLEAR_BIT(vec64, idx) \
	__BIT_VEC64_CLEAR_BIT((vec64)[(idx) >> BIT_VEC64_ELEM_SHIFT], \
			     (idx) & BIT_VEC64_ELEM_MASK)

#define BIT_VEC64_TEST_BIT(vec64, idx) \
	(((vec64)[(idx) >> BIT_VEC64_ELEM_SHIFT] >> \
	((idx) & BIT_VEC64_ELEM_MASK)) & 0x1)

/* Creates a bitmask of all ones in less significant bits.
   idx - index of the most significant bit in the created mask */
#define BIT_VEC64_ONES_MASK(idx) \
		(((u64)0x1 << (((idx) & BIT_VEC64_ELEM_MASK) + 1)) - 1)
#define BIT_VEC64_ELEM_ONE_MASK	((u64)(~0))

/*******************************************************/

/* Number of u64 elements in SGE mask array */
#define RX_SGE_MASK_LEN			(NUM_RX_SGE / BIT_VEC64_ELEM_SZ)
#define RX_SGE_MASK_LEN_MASK		(RX_SGE_MASK_LEN - 1)
#define NEXT_SGE_MASK_ELEM(el)		(((el) + 1) & RX_SGE_MASK_LEN_MASK)

union host_hc_status_block {
	/* pointer to fp status block e1x */
	struct host_hc_status_block_e1x *e1x_sb;
	/* pointer to fp status block e2 */
	struct host_hc_status_block_e2  *e2_sb;
};

struct bnx2x_agg_info {
	/*
	 * First aggregation buffer is a data buffer, the following - are pages.
	 * We will preallocate the data buffer for each aggregation when
	 * we open the interface and will replace the BD at the consumer
	 * with this one when we receive the TPA_START CQE in order to
	 * keep the Rx BD ring consistent.
	 */
	struct sw_rx_bd		first_buf;
	u8			tpa_state;
#define BNX2X_TPA_START			1
#define BNX2X_TPA_STOP			2
#define BNX2X_TPA_ERROR			3
	u8			placement_offset;
	u16			parsing_flags;
	u16			vlan_tag;
	u16			len_on_bd;
	u32			rxhash;
	bool			l4_rxhash;
	u16			gro_size;
	u16			full_page;
};

#define Q_STATS_OFFSET32(stat_name) \
			(offsetof(struct bnx2x_eth_q_stats, stat_name) / 4)

struct bnx2x_fp_txdata {

	struct sw_tx_bd		*tx_buf_ring;

	union eth_tx_bd_types	*tx_desc_ring;
	dma_addr_t		tx_desc_mapping;

	u32			cid;

	union db_prod		tx_db;

	u16			tx_pkt_prod;
	u16			tx_pkt_cons;
	u16			tx_bd_prod;
	u16			tx_bd_cons;

	unsigned long		tx_pkt;

	__le16			*tx_cons_sb;

	int			txq_index;
	struct bnx2x_fastpath	*parent_fp;
	int			tx_ring_size;
};

enum bnx2x_tpa_mode_t {
	TPA_MODE_LRO,
	TPA_MODE_GRO
};

struct bnx2x_fastpath {
	struct bnx2x		*bp; /* parent */

	struct napi_struct	napi;

#ifdef CONFIG_NET_RX_BUSY_POLL
	unsigned int state;
#define BNX2X_FP_STATE_IDLE		      0
#define BNX2X_FP_STATE_NAPI		(1 << 0)    /* NAPI owns this FP */
#define BNX2X_FP_STATE_POLL		(1 << 1)    /* poll owns this FP */
#define BNX2X_FP_STATE_DISABLED		(1 << 2)
#define BNX2X_FP_STATE_NAPI_YIELD	(1 << 3)    /* NAPI yielded this FP */
#define BNX2X_FP_STATE_POLL_YIELD	(1 << 4)    /* poll yielded this FP */
#define BNX2X_FP_OWNED	(BNX2X_FP_STATE_NAPI | BNX2X_FP_STATE_POLL)
#define BNX2X_FP_YIELD	(BNX2X_FP_STATE_NAPI_YIELD | BNX2X_FP_STATE_POLL_YIELD)
#define BNX2X_FP_LOCKED	(BNX2X_FP_OWNED | BNX2X_FP_STATE_DISABLED)
#define BNX2X_FP_USER_PEND (BNX2X_FP_STATE_POLL | BNX2X_FP_STATE_POLL_YIELD)
	/* protect state */
	spinlock_t lock;
#endif /* CONFIG_NET_RX_BUSY_POLL */

	union host_hc_status_block	status_blk;
	/* chip independent shortcuts into sb structure */
	__le16			*sb_index_values;
	__le16			*sb_running_index;
	/* chip independent shortcut into rx_prods_offset memory */
	u32			ustorm_rx_prods_offset;

	u32			rx_buf_size;
	u32			rx_frag_size; /* 0 if kmalloced(), or rx_buf_size + NET_SKB_PAD */
	dma_addr_t		status_blk_mapping;

	enum bnx2x_tpa_mode_t	mode;

	u8			max_cos; /* actual number of active tx coses */
	struct bnx2x_fp_txdata	*txdata_ptr[BNX2X_MULTI_TX_COS];

	struct sw_rx_bd		*rx_buf_ring;	/* BDs mappings ring */
	struct sw_rx_page	*rx_page_ring;	/* SGE pages mappings ring */

	struct eth_rx_bd	*rx_desc_ring;
	dma_addr_t		rx_desc_mapping;

	union eth_rx_cqe	*rx_comp_ring;
	dma_addr_t		rx_comp_mapping;

	/* SGE ring */
	struct eth_rx_sge	*rx_sge_ring;
	dma_addr_t		rx_sge_mapping;

	u64			sge_mask[RX_SGE_MASK_LEN];

	u32			cid;

	__le16			fp_hc_idx;

	u8			index;		/* number in fp array */
	u8			rx_queue;	/* index for skb_record */
	u8			cl_id;		/* eth client id */
	u8			cl_qzone_id;
	u8			fw_sb_id;	/* status block number in FW */
	u8			igu_sb_id;	/* status block number in HW */

	u16			rx_bd_prod;
	u16			rx_bd_cons;
	u16			rx_comp_prod;
	u16			rx_comp_cons;
	u16			rx_sge_prod;
	/* The last maximal completed SGE */
	u16			last_max_sge;
	__le16			*rx_cons_sb;
	unsigned long		rx_pkt,
				rx_calls;

	/* TPA related */
	struct bnx2x_agg_info	*tpa_info;
	u8			disable_tpa;
#ifdef BNX2X_STOP_ON_ERROR
	u64			tpa_queue_used;
#endif
	/* The size is calculated using the following:
	     sizeof name field from netdev structure +
	     4 ('-Xx-' string) +
	     4 (for the digits and to make it DWORD aligned) */
#define FP_NAME_SIZE		(sizeof(((struct net_device *)0)->name) + 8)
	char			name[FP_NAME_SIZE];
};

#define bnx2x_fp(bp, nr, var)	((bp)->fp[(nr)].var)
#define bnx2x_sp_obj(bp, fp)	((bp)->sp_objs[(fp)->index])
#define bnx2x_fp_stats(bp, fp)	(&((bp)->fp_stats[(fp)->index]))
#define bnx2x_fp_qstats(bp, fp)	(&((bp)->fp_stats[(fp)->index].eth_q_stats))

#ifdef CONFIG_NET_RX_BUSY_POLL
static inline void bnx2x_fp_init_lock(struct bnx2x_fastpath *fp)
{
	spin_lock_init(&fp->lock);
	fp->state = BNX2X_FP_STATE_IDLE;
}

/* called from the device poll routine to get ownership of a FP */
static inline bool bnx2x_fp_lock_napi(struct bnx2x_fastpath *fp)
{
	bool rc = true;

	spin_lock_bh(&fp->lock);
	if (fp->state & BNX2X_FP_LOCKED) {
		WARN_ON(fp->state & BNX2X_FP_STATE_NAPI);
		fp->state |= BNX2X_FP_STATE_NAPI_YIELD;
		rc = false;
	} else {
		/* we don't care if someone yielded */
		fp->state = BNX2X_FP_STATE_NAPI;
	}
	spin_unlock_bh(&fp->lock);
	return rc;
}

/* returns true is someone tried to get the FP while napi had it */
static inline bool bnx2x_fp_unlock_napi(struct bnx2x_fastpath *fp)
{
	bool rc = false;

	spin_lock_bh(&fp->lock);
	WARN_ON(fp->state &
		(BNX2X_FP_STATE_POLL | BNX2X_FP_STATE_NAPI_YIELD));

	if (fp->state & BNX2X_FP_STATE_POLL_YIELD)
		rc = true;

	/* state ==> idle, unless currently disabled */
	fp->state &= BNX2X_FP_STATE_DISABLED;
	spin_unlock_bh(&fp->lock);
	return rc;
}

/* called from bnx2x_low_latency_poll() */
static inline bool bnx2x_fp_lock_poll(struct bnx2x_fastpath *fp)
{
	bool rc = true;

	spin_lock_bh(&fp->lock);
	if ((fp->state & BNX2X_FP_LOCKED)) {
		fp->state |= BNX2X_FP_STATE_POLL_YIELD;
		rc = false;
	} else {
		/* preserve yield marks */
		fp->state |= BNX2X_FP_STATE_POLL;
	}
	spin_unlock_bh(&fp->lock);
	return rc;
}

/* returns true if someone tried to get the FP while it was locked */
static inline bool bnx2x_fp_unlock_poll(struct bnx2x_fastpath *fp)
{
	bool rc = false;

	spin_lock_bh(&fp->lock);
	WARN_ON(fp->state & BNX2X_FP_STATE_NAPI);

	if (fp->state & BNX2X_FP_STATE_POLL_YIELD)
		rc = true;

	/* state ==> idle, unless currently disabled */
	fp->state &= BNX2X_FP_STATE_DISABLED;
	spin_unlock_bh(&fp->lock);
	return rc;
}

/* true if a socket is polling, even if it did not get the lock */
static inline bool bnx2x_fp_ll_polling(struct bnx2x_fastpath *fp)
{
	WARN_ON(!(fp->state & BNX2X_FP_OWNED));
	return fp->state & BNX2X_FP_USER_PEND;
}

/* false if fp is currently owned */
static inline bool bnx2x_fp_ll_disable(struct bnx2x_fastpath *fp)
{
	int rc = true;

	spin_lock_bh(&fp->lock);
	if (fp->state & BNX2X_FP_OWNED)
		rc = false;
	fp->state |= BNX2X_FP_STATE_DISABLED;
	spin_unlock_bh(&fp->lock);

	return rc;
}
#else
static inline void bnx2x_fp_init_lock(struct bnx2x_fastpath *fp)
{
}

static inline bool bnx2x_fp_lock_napi(struct bnx2x_fastpath *fp)
{
	return true;
}

static inline bool bnx2x_fp_unlock_napi(struct bnx2x_fastpath *fp)
{
	return false;
}

static inline bool bnx2x_fp_lock_poll(struct bnx2x_fastpath *fp)
{
	return false;
}

static inline bool bnx2x_fp_unlock_poll(struct bnx2x_fastpath *fp)
{
	return false;
}

static inline bool bnx2x_fp_ll_polling(struct bnx2x_fastpath *fp)
{
	return false;
}
static inline bool bnx2x_fp_ll_disable(struct bnx2x_fastpath *fp)
{
	return true;
}
#endif /* CONFIG_NET_RX_BUSY_POLL */

/* Use 2500 as a mini-jumbo MTU for FCoE */
#define BNX2X_FCOE_MINI_JUMBO_MTU	2500

#define	FCOE_IDX_OFFSET		0

#define FCOE_IDX(bp)		(BNX2X_NUM_NON_CNIC_QUEUES(bp) + \
				 FCOE_IDX_OFFSET)
#define bnx2x_fcoe_fp(bp)	(&bp->fp[FCOE_IDX(bp)])
#define bnx2x_fcoe(bp, var)	(bnx2x_fcoe_fp(bp)->var)
#define bnx2x_fcoe_inner_sp_obj(bp)	(&bp->sp_objs[FCOE_IDX(bp)])
#define bnx2x_fcoe_sp_obj(bp, var)	(bnx2x_fcoe_inner_sp_obj(bp)->var)
#define bnx2x_fcoe_tx(bp, var)	(bnx2x_fcoe_fp(bp)-> \
						txdata_ptr[FIRST_TX_COS_INDEX] \
						->var)

#define IS_ETH_FP(fp)		((fp)->index < BNX2X_NUM_ETH_QUEUES((fp)->bp))
#define IS_FCOE_FP(fp)		((fp)->index == FCOE_IDX((fp)->bp))
#define IS_FCOE_IDX(idx)	((idx) == FCOE_IDX(bp))

/* MC hsi */
#define MAX_FETCH_BD		13	/* HW max BDs per packet */
#define RX_COPY_THRESH		92

#define NUM_TX_RINGS		16
#define TX_DESC_CNT		(BCM_PAGE_SIZE / sizeof(union eth_tx_bd_types))
#define NEXT_PAGE_TX_DESC_CNT	1
#define MAX_TX_DESC_CNT		(TX_DESC_CNT - NEXT_PAGE_TX_DESC_CNT)
#define NUM_TX_BD		(TX_DESC_CNT * NUM_TX_RINGS)
#define MAX_TX_BD		(NUM_TX_BD - 1)
#define MAX_TX_AVAIL		(MAX_TX_DESC_CNT * NUM_TX_RINGS - 2)
#define NEXT_TX_IDX(x)		((((x) & MAX_TX_DESC_CNT) == \
				  (MAX_TX_DESC_CNT - 1)) ? \
					(x) + 1 + NEXT_PAGE_TX_DESC_CNT : \
					(x) + 1)
#define TX_BD(x)		((x) & MAX_TX_BD)
#define TX_BD_POFF(x)		((x) & MAX_TX_DESC_CNT)

/* number of NEXT_PAGE descriptors may be required during placement */
#define NEXT_CNT_PER_TX_PKT(bds)	\
				(((bds) + MAX_TX_DESC_CNT - 1) / \
				 MAX_TX_DESC_CNT * NEXT_PAGE_TX_DESC_CNT)
/* max BDs per tx packet w/o next_pages:
 * START_BD		- describes packed
 * START_BD(splitted)	- includes unpaged data segment for GSO
 * PARSING_BD		- for TSO and CSUM data
 * PARSING_BD2		- for encapsulation data
 * Frag BDs		- describes pages for frags
 */
#define BDS_PER_TX_PKT		4
#define MAX_BDS_PER_TX_PKT	(MAX_SKB_FRAGS + BDS_PER_TX_PKT)
/* max BDs per tx packet including next pages */
#define MAX_DESC_PER_TX_PKT	(MAX_BDS_PER_TX_PKT + \
				 NEXT_CNT_PER_TX_PKT(MAX_BDS_PER_TX_PKT))

/* The RX BD ring is special, each bd is 8 bytes but the last one is 16 */
#define NUM_RX_RINGS		8
#define RX_DESC_CNT		(BCM_PAGE_SIZE / sizeof(struct eth_rx_bd))
#define NEXT_PAGE_RX_DESC_CNT	2
#define MAX_RX_DESC_CNT		(RX_DESC_CNT - NEXT_PAGE_RX_DESC_CNT)
#define RX_DESC_MASK		(RX_DESC_CNT - 1)
#define NUM_RX_BD		(RX_DESC_CNT * NUM_RX_RINGS)
#define MAX_RX_BD		(NUM_RX_BD - 1)
#define MAX_RX_AVAIL		(MAX_RX_DESC_CNT * NUM_RX_RINGS - 2)

/* dropless fc calculations for BDs
 *
 * Number of BDs should as number of buffers in BRB:
 * Low threshold takes into account NEXT_PAGE_RX_DESC_CNT
 * "next" elements on each page
 */
#define NUM_BD_REQ		BRB_SIZE(bp)
#define NUM_BD_PG_REQ		((NUM_BD_REQ + MAX_RX_DESC_CNT - 1) / \
					      MAX_RX_DESC_CNT)
#define BD_TH_LO(bp)		(NUM_BD_REQ + \
				 NUM_BD_PG_REQ * NEXT_PAGE_RX_DESC_CNT + \
				 FW_DROP_LEVEL(bp))
#define BD_TH_HI(bp)		(BD_TH_LO(bp) + DROPLESS_FC_HEADROOM)

#define MIN_RX_AVAIL		((bp)->dropless_fc ? BD_TH_HI(bp) + 128 : 128)

#define MIN_RX_SIZE_TPA_HW	(CHIP_IS_E1(bp) ? \
					ETH_MIN_RX_CQES_WITH_TPA_E1 : \
					ETH_MIN_RX_CQES_WITH_TPA_E1H_E2)
#define MIN_RX_SIZE_NONTPA_HW   ETH_MIN_RX_CQES_WITHOUT_TPA
#define MIN_RX_SIZE_TPA		(max_t(u32, MIN_RX_SIZE_TPA_HW, MIN_RX_AVAIL))
#define MIN_RX_SIZE_NONTPA	(max_t(u32, MIN_RX_SIZE_NONTPA_HW,\
								MIN_RX_AVAIL))

#define NEXT_RX_IDX(x)		((((x) & RX_DESC_MASK) == \
				  (MAX_RX_DESC_CNT - 1)) ? \
					(x) + 1 + NEXT_PAGE_RX_DESC_CNT : \
					(x) + 1)
#define RX_BD(x)		((x) & MAX_RX_BD)

/*
 * As long as CQE is X times bigger than BD entry we have to allocate X times
 * more pages for CQ ring in order to keep it balanced with BD ring
 */
#define CQE_BD_REL	(sizeof(union eth_rx_cqe) / sizeof(struct eth_rx_bd))
#define NUM_RCQ_RINGS		(NUM_RX_RINGS * CQE_BD_REL)
#define RCQ_DESC_CNT		(BCM_PAGE_SIZE / sizeof(union eth_rx_cqe))
#define NEXT_PAGE_RCQ_DESC_CNT	1
#define MAX_RCQ_DESC_CNT	(RCQ_DESC_CNT - NEXT_PAGE_RCQ_DESC_CNT)
#define NUM_RCQ_BD		(RCQ_DESC_CNT * NUM_RCQ_RINGS)
#define MAX_RCQ_BD		(NUM_RCQ_BD - 1)
#define MAX_RCQ_AVAIL		(MAX_RCQ_DESC_CNT * NUM_RCQ_RINGS - 2)
#define NEXT_RCQ_IDX(x)		((((x) & MAX_RCQ_DESC_CNT) == \
				  (MAX_RCQ_DESC_CNT - 1)) ? \
					(x) + 1 + NEXT_PAGE_RCQ_DESC_CNT : \
					(x) + 1)
#define RCQ_BD(x)		((x) & MAX_RCQ_BD)

/* dropless fc calculations for RCQs
 *
 * Number of RCQs should be as number of buffers in BRB:
 * Low threshold takes into account NEXT_PAGE_RCQ_DESC_CNT
 * "next" elements on each page
 */
#define NUM_RCQ_REQ		BRB_SIZE(bp)
#define NUM_RCQ_PG_REQ		((NUM_BD_REQ + MAX_RCQ_DESC_CNT - 1) / \
					      MAX_RCQ_DESC_CNT)
#define RCQ_TH_LO(bp)		(NUM_RCQ_REQ + \
				 NUM_RCQ_PG_REQ * NEXT_PAGE_RCQ_DESC_CNT + \
				 FW_DROP_LEVEL(bp))
#define RCQ_TH_HI(bp)		(RCQ_TH_LO(bp) + DROPLESS_FC_HEADROOM)

/* This is needed for determining of last_max */
#define SUB_S16(a, b)		(s16)((s16)(a) - (s16)(b))
#define SUB_S32(a, b)		(s32)((s32)(a) - (s32)(b))

#define BNX2X_SWCID_SHIFT	17
#define BNX2X_SWCID_MASK	((0x1 << BNX2X_SWCID_SHIFT) - 1)

/* used on a CID received from the HW */
#define SW_CID(x)			(le32_to_cpu(x) & BNX2X_SWCID_MASK)
#define CQE_CMD(x)			(le32_to_cpu(x) >> \
					COMMON_RAMROD_ETH_RX_CQE_CMD_ID_SHIFT)

#define BD_UNMAP_ADDR(bd)		HILO_U64(le32_to_cpu((bd)->addr_hi), \
						 le32_to_cpu((bd)->addr_lo))
#define BD_UNMAP_LEN(bd)		(le16_to_cpu((bd)->nbytes))

#define BNX2X_DB_MIN_SHIFT		3	/* 8 bytes */
#define BNX2X_DB_SHIFT			3	/* 8 bytes*/
#if (BNX2X_DB_SHIFT < BNX2X_DB_MIN_SHIFT)
#error "Min DB doorbell stride is 8"
#endif
#define DOORBELL(bp, cid, val) \
	do { \
		writel((u32)(val), bp->doorbells + (bp->db_size * (cid))); \
	} while (0)

/* TX CSUM helpers */
#define SKB_CS_OFF(skb)		(offsetof(struct tcphdr, check) - \
				 skb->csum_offset)
#define SKB_CS(skb)		(*(u16 *)(skb_transport_header(skb) + \
					  skb->csum_offset))

#define pbd_tcp_flags(tcp_hdr)	(ntohl(tcp_flag_word(tcp_hdr))>>16 & 0xff)

#define XMIT_PLAIN		0
#define XMIT_CSUM_V4		(1 << 0)
#define XMIT_CSUM_V6		(1 << 1)
#define XMIT_CSUM_TCP		(1 << 2)
#define XMIT_GSO_V4		(1 << 3)
#define XMIT_GSO_V6		(1 << 4)
#define XMIT_CSUM_ENC_V4	(1 << 5)
#define XMIT_CSUM_ENC_V6	(1 << 6)
#define XMIT_GSO_ENC_V4		(1 << 7)
#define XMIT_GSO_ENC_V6		(1 << 8)

#define XMIT_CSUM_ENC		(XMIT_CSUM_ENC_V4 | XMIT_CSUM_ENC_V6)
#define XMIT_GSO_ENC		(XMIT_GSO_ENC_V4 | XMIT_GSO_ENC_V6)

#define XMIT_CSUM		(XMIT_CSUM_V4 | XMIT_CSUM_V6 | XMIT_CSUM_ENC)
#define XMIT_GSO		(XMIT_GSO_V4 | XMIT_GSO_V6 | XMIT_GSO_ENC)

/* stuff added to make the code fit 80Col */
#define CQE_TYPE(cqe_fp_flags)	 ((cqe_fp_flags) & ETH_FAST_PATH_RX_CQE_TYPE)
#define CQE_TYPE_START(cqe_type) ((cqe_type) == RX_ETH_CQE_TYPE_ETH_START_AGG)
#define CQE_TYPE_STOP(cqe_type)  ((cqe_type) == RX_ETH_CQE_TYPE_ETH_STOP_AGG)
#define CQE_TYPE_SLOW(cqe_type)  ((cqe_type) == RX_ETH_CQE_TYPE_ETH_RAMROD)
#define CQE_TYPE_FAST(cqe_type)  ((cqe_type) == RX_ETH_CQE_TYPE_ETH_FASTPATH)

#define ETH_RX_ERROR_FALGS		ETH_FAST_PATH_RX_CQE_PHY_DECODE_ERR_FLG

#define BNX2X_PRS_FLAG_OVERETH_IPV4(flags) \
				(((le16_to_cpu(flags) & \
				   PARSING_FLAGS_OVER_ETHERNET_PROTOCOL) >> \
				  PARSING_FLAGS_OVER_ETHERNET_PROTOCOL_SHIFT) \
				 == PRS_FLAG_OVERETH_IPV4)
#define BNX2X_RX_SUM_FIX(cqe) \
	BNX2X_PRS_FLAG_OVERETH_IPV4(cqe->fast_path_cqe.pars_flags.flags)

#define FP_USB_FUNC_OFF	\
			offsetof(struct cstorm_status_block_u, func)
#define FP_CSB_FUNC_OFF	\
			offsetof(struct cstorm_status_block_c, func)

#define HC_INDEX_ETH_RX_CQ_CONS		1

#define HC_INDEX_OOO_TX_CQ_CONS		4

#define HC_INDEX_ETH_TX_CQ_CONS_COS0	5

#define HC_INDEX_ETH_TX_CQ_CONS_COS1	6

#define HC_INDEX_ETH_TX_CQ_CONS_COS2	7

#define HC_INDEX_ETH_FIRST_TX_CQ_CONS	HC_INDEX_ETH_TX_CQ_CONS_COS0

#define BNX2X_RX_SB_INDEX \
	(&fp->sb_index_values[HC_INDEX_ETH_RX_CQ_CONS])

#define BNX2X_TX_SB_INDEX_BASE BNX2X_TX_SB_INDEX_COS0

#define BNX2X_TX_SB_INDEX_COS0 \
	(&fp->sb_index_values[HC_INDEX_ETH_TX_CQ_CONS_COS0])

/* end of fast path */

/* common */

struct bnx2x_common {

	u32			chip_id;
/* chip num:16-31, rev:12-15, metal:4-11, bond_id:0-3 */
#define CHIP_ID(bp)			(bp->common.chip_id & 0xfffffff0)

#define CHIP_NUM(bp)			(bp->common.chip_id >> 16)
#define CHIP_NUM_57710			0x164e
#define CHIP_NUM_57711			0x164f
#define CHIP_NUM_57711E			0x1650
#define CHIP_NUM_57712			0x1662
#define CHIP_NUM_57712_MF		0x1663
#define CHIP_NUM_57712_VF		0x166f
#define CHIP_NUM_57713			0x1651
#define CHIP_NUM_57713E			0x1652
#define CHIP_NUM_57800			0x168a
#define CHIP_NUM_57800_MF		0x16a5
#define CHIP_NUM_57800_VF		0x16a9
#define CHIP_NUM_57810			0x168e
#define CHIP_NUM_57810_MF		0x16ae
#define CHIP_NUM_57810_VF		0x16af
#define CHIP_NUM_57811			0x163d
#define CHIP_NUM_57811_MF		0x163e
#define CHIP_NUM_57811_VF		0x163f
#define CHIP_NUM_57840_OBSOLETE		0x168d
#define CHIP_NUM_57840_MF_OBSOLETE	0x16ab
#define CHIP_NUM_57840_4_10		0x16a1
#define CHIP_NUM_57840_2_20		0x16a2
#define CHIP_NUM_57840_MF		0x16a4
#define CHIP_NUM_57840_VF		0x16ad
#define CHIP_IS_E1(bp)			(CHIP_NUM(bp) == CHIP_NUM_57710)
#define CHIP_IS_57711(bp)		(CHIP_NUM(bp) == CHIP_NUM_57711)
#define CHIP_IS_57711E(bp)		(CHIP_NUM(bp) == CHIP_NUM_57711E)
#define CHIP_IS_57712(bp)		(CHIP_NUM(bp) == CHIP_NUM_57712)
#define CHIP_IS_57712_VF(bp)		(CHIP_NUM(bp) == CHIP_NUM_57712_VF)
#define CHIP_IS_57712_MF(bp)		(CHIP_NUM(bp) == CHIP_NUM_57712_MF)
#define CHIP_IS_57800(bp)		(CHIP_NUM(bp) == CHIP_NUM_57800)
#define CHIP_IS_57800_MF(bp)		(CHIP_NUM(bp) == CHIP_NUM_57800_MF)
#define CHIP_IS_57800_VF(bp)		(CHIP_NUM(bp) == CHIP_NUM_57800_VF)
#define CHIP_IS_57810(bp)		(CHIP_NUM(bp) == CHIP_NUM_57810)
#define CHIP_IS_57810_MF(bp)		(CHIP_NUM(bp) == CHIP_NUM_57810_MF)
#define CHIP_IS_57810_VF(bp)		(CHIP_NUM(bp) == CHIP_NUM_57810_VF)
#define CHIP_IS_57811(bp)		(CHIP_NUM(bp) == CHIP_NUM_57811)
#define CHIP_IS_57811_MF(bp)		(CHIP_NUM(bp) == CHIP_NUM_57811_MF)
#define CHIP_IS_57811_VF(bp)		(CHIP_NUM(bp) == CHIP_NUM_57811_VF)
#define CHIP_IS_57840(bp)		\
		((CHIP_NUM(bp) == CHIP_NUM_57840_4_10) || \
		 (CHIP_NUM(bp) == CHIP_NUM_57840_2_20) || \
		 (CHIP_NUM(bp) == CHIP_NUM_57840_OBSOLETE))
#define CHIP_IS_57840_MF(bp)	((CHIP_NUM(bp) == CHIP_NUM_57840_MF) || \
				 (CHIP_NUM(bp) == CHIP_NUM_57840_MF_OBSOLETE))
#define CHIP_IS_57840_VF(bp)		(CHIP_NUM(bp) == CHIP_NUM_57840_VF)
#define CHIP_IS_E1H(bp)			(CHIP_IS_57711(bp) || \
					 CHIP_IS_57711E(bp))
#define CHIP_IS_57811xx(bp)		(CHIP_IS_57811(bp) || \
					 CHIP_IS_57811_MF(bp) || \
					 CHIP_IS_57811_VF(bp))
#define CHIP_IS_E2(bp)			(CHIP_IS_57712(bp) || \
					 CHIP_IS_57712_MF(bp) || \
					 CHIP_IS_57712_VF(bp))
#define CHIP_IS_E3(bp)			(CHIP_IS_57800(bp) || \
					 CHIP_IS_57800_MF(bp) || \
					 CHIP_IS_57800_VF(bp) || \
					 CHIP_IS_57810(bp) || \
					 CHIP_IS_57810_MF(bp) || \
					 CHIP_IS_57810_VF(bp) || \
					 CHIP_IS_57811xx(bp) || \
					 CHIP_IS_57840(bp) || \
					 CHIP_IS_57840_MF(bp) || \
					 CHIP_IS_57840_VF(bp))
#define CHIP_IS_E1x(bp)			(CHIP_IS_E1((bp)) || CHIP_IS_E1H((bp)))
#define USES_WARPCORE(bp)		(CHIP_IS_E3(bp))
#define IS_E1H_OFFSET			(!CHIP_IS_E1(bp))

#define CHIP_REV_SHIFT			12
#define CHIP_REV_MASK			(0xF << CHIP_REV_SHIFT)
#define CHIP_REV_VAL(bp)		(bp->common.chip_id & CHIP_REV_MASK)
#define CHIP_REV_Ax			(0x0 << CHIP_REV_SHIFT)
#define CHIP_REV_Bx			(0x1 << CHIP_REV_SHIFT)
/* assume maximum 5 revisions */
#define CHIP_REV_IS_SLOW(bp)		(CHIP_REV_VAL(bp) > 0x00005000)
/* Emul versions are A=>0xe, B=>0xc, C=>0xa, D=>8, E=>6 */
#define CHIP_REV_IS_EMUL(bp)		((CHIP_REV_IS_SLOW(bp)) && \
					 !(CHIP_REV_VAL(bp) & 0x00001000))
/* FPGA versions are A=>0xf, B=>0xd, C=>0xb, D=>9, E=>7 */
#define CHIP_REV_IS_FPGA(bp)		((CHIP_REV_IS_SLOW(bp)) && \
					 (CHIP_REV_VAL(bp) & 0x00001000))

#define CHIP_TIME(bp)			((CHIP_REV_IS_EMUL(bp)) ? 2000 : \
					((CHIP_REV_IS_FPGA(bp)) ? 200 : 1))

#define CHIP_METAL(bp)			(bp->common.chip_id & 0x00000ff0)
#define CHIP_BOND_ID(bp)		(bp->common.chip_id & 0x0000000f)
#define CHIP_REV_SIM(bp)		(((CHIP_REV_MASK - CHIP_REV_VAL(bp)) >>\
					   (CHIP_REV_SHIFT + 1)) \
						<< CHIP_REV_SHIFT)
#define CHIP_REV(bp)			(CHIP_REV_IS_SLOW(bp) ? \
						CHIP_REV_SIM(bp) :\
						CHIP_REV_VAL(bp))
#define CHIP_IS_E3B0(bp)		(CHIP_IS_E3(bp) && \
					 (CHIP_REV(bp) == CHIP_REV_Bx))
#define CHIP_IS_E3A0(bp)		(CHIP_IS_E3(bp) && \
					 (CHIP_REV(bp) == CHIP_REV_Ax))
/* This define is used in two main places:
 * 1. In the early stages of nic_load, to know if to configure Parser / Searcher
 * to nic-only mode or to offload mode. Offload mode is configured if either the
 * chip is E1x (where MIC_MODE register is not applicable), or if cnic already
 * registered for this port (which means that the user wants storage services).
 * 2. During cnic-related load, to know if offload mode is already configured in
 * the HW or needs to be configured.
 * Since the transition from nic-mode to offload-mode in HW causes traffic
 * corruption, nic-mode is configured only in ports on which storage services
 * where never requested.
 */
#define CONFIGURE_NIC_MODE(bp)		(!CHIP_IS_E1x(bp) && !CNIC_ENABLED(bp))

	int			flash_size;
#define BNX2X_NVRAM_1MB_SIZE			0x20000	/* 1M bit in bytes */
#define BNX2X_NVRAM_TIMEOUT_COUNT		30000
#define BNX2X_NVRAM_PAGE_SIZE			256

	u32			shmem_base;
	u32			shmem2_base;
	u32			mf_cfg_base;
	u32			mf2_cfg_base;

	u32			hw_config;

	u32			bc_ver;

	u8			int_block;
#define INT_BLOCK_HC			0
#define INT_BLOCK_IGU			1
#define INT_BLOCK_MODE_NORMAL		0
#define INT_BLOCK_MODE_BW_COMP		2
#define CHIP_INT_MODE_IS_NBC(bp)		\
			(!CHIP_IS_E1x(bp) &&	\
			!((bp)->common.int_block & INT_BLOCK_MODE_BW_COMP))
#define CHIP_INT_MODE_IS_BC(bp) (!CHIP_INT_MODE_IS_NBC(bp))

	u8			chip_port_mode;
#define CHIP_4_PORT_MODE			0x0
#define CHIP_2_PORT_MODE			0x1
#define CHIP_PORT_MODE_NONE			0x2
#define CHIP_MODE(bp)			(bp->common.chip_port_mode)
#define CHIP_MODE_IS_4_PORT(bp) (CHIP_MODE(bp) == CHIP_4_PORT_MODE)

	u32			boot_mode;
};

/* IGU MSIX STATISTICS on 57712: 64 for VFs; 4 for PFs; 4 for Attentions */
#define BNX2X_IGU_STAS_MSG_VF_CNT 64
#define BNX2X_IGU_STAS_MSG_PF_CNT 4

#define MAX_IGU_ATTN_ACK_TO       100
/* end of common */

/* port */

struct bnx2x_port {
	u32			pmf;

	u32			link_config[LINK_CONFIG_SIZE];

	u32			supported[LINK_CONFIG_SIZE];
/* link settings - missing defines */
#define SUPPORTED_2500baseX_Full	(1 << 15)

	u32			advertising[LINK_CONFIG_SIZE];
/* link settings - missing defines */
#define ADVERTISED_2500baseX_Full	(1 << 15)

	u32			phy_addr;

	/* used to synchronize phy accesses */
	struct mutex		phy_mutex;

	u32			port_stx;

	struct nig_stats	old_nig_stats;
};

/* end of port */

#define STATS_OFFSET32(stat_name) \
			(offsetof(struct bnx2x_eth_stats, stat_name) / 4)

/* slow path */

/* slow path work-queue */
extern struct workqueue_struct *bnx2x_wq;

#define BNX2X_MAX_NUM_OF_VFS	64
#define BNX2X_VF_CID_WND	4 /* log num of queues per VF. HW config. */
#define BNX2X_CIDS_PER_VF	(1 << BNX2X_VF_CID_WND)

/* We need to reserve doorbell addresses for all VF and queue combinations */
#define BNX2X_VF_CIDS		(BNX2X_MAX_NUM_OF_VFS * BNX2X_CIDS_PER_VF)

/* The doorbell is configured to have the same number of CIDs for PFs and for
 * VFs. For this reason the PF CID zone is as large as the VF zone.
 */
#define BNX2X_FIRST_VF_CID	BNX2X_VF_CIDS
#define BNX2X_MAX_NUM_VF_QUEUES	64
#define BNX2X_VF_ID_INVALID	0xFF

/* the number of VF CIDS multiplied by the amount of bytes reserved for each
 * cid must not exceed the size of the VF doorbell
 */
#define BNX2X_VF_BAR_SIZE	512
#if (BNX2X_VF_BAR_SIZE < BNX2X_CIDS_PER_VF * (1 << BNX2X_DB_SHIFT))
#error "VF doorbell bar size is 512"
#endif

/*
 * The total number of L2 queues, MSIX vectors and HW contexts (CIDs) is
 * control by the number of fast-path status blocks supported by the
 * device (HW/FW). Each fast-path status block (FP-SB) aka non-default
 * status block represents an independent interrupts context that can
 * serve a regular L2 networking queue. However special L2 queues such
 * as the FCoE queue do not require a FP-SB and other components like
 * the CNIC may consume FP-SB reducing the number of possible L2 queues
 *
 * If the maximum number of FP-SB available is X then:
 * a. If CNIC is supported it consumes 1 FP-SB thus the max number of
 *    regular L2 queues is Y=X-1
 * b. In MF mode the actual number of L2 queues is Y= (X-1/MF_factor)
 * c. If the FCoE L2 queue is supported the actual number of L2 queues
 *    is Y+1
 * d. The number of irqs (MSIX vectors) is either Y+1 (one extra for
 *    slow-path interrupts) or Y+2 if CNIC is supported (one additional
 *    FP interrupt context for the CNIC).
 * e. The number of HW context (CID count) is always X or X+1 if FCoE
 *    L2 queue is supported. The cid for the FCoE L2 queue is always X.
 */

/* fast-path interrupt contexts E1x */
#define FP_SB_MAX_E1x		16
/* fast-path interrupt contexts E2 */
#define FP_SB_MAX_E2		HC_SB_MAX_SB_E2

union cdu_context {
	struct eth_context eth;
	char pad[1024];
};

/* CDU host DB constants */
#define CDU_ILT_PAGE_SZ_HW	2
#define CDU_ILT_PAGE_SZ		(8192 << CDU_ILT_PAGE_SZ_HW) /* 32K */
#define ILT_PAGE_CIDS		(CDU_ILT_PAGE_SZ / sizeof(union cdu_context))

#define CNIC_ISCSI_CID_MAX	256
#define CNIC_FCOE_CID_MAX	2048
#define CNIC_CID_MAX		(CNIC_ISCSI_CID_MAX + CNIC_FCOE_CID_MAX)
#define CNIC_ILT_LINES		DIV_ROUND_UP(CNIC_CID_MAX, ILT_PAGE_CIDS)

#define QM_ILT_PAGE_SZ_HW	0
#define QM_ILT_PAGE_SZ		(4096 << QM_ILT_PAGE_SZ_HW) /* 4K */
#define QM_CID_ROUND		1024

/* TM (timers) host DB constants */
#define TM_ILT_PAGE_SZ_HW	0
#define TM_ILT_PAGE_SZ		(4096 << TM_ILT_PAGE_SZ_HW) /* 4K */
#define TM_CONN_NUM		(BNX2X_FIRST_VF_CID + \
				 BNX2X_VF_CIDS + \
				 CNIC_ISCSI_CID_MAX)
#define TM_ILT_SZ		(8 * TM_CONN_NUM)
#define TM_ILT_LINES		DIV_ROUND_UP(TM_ILT_SZ, TM_ILT_PAGE_SZ)

/* SRC (Searcher) host DB constants */
#define SRC_ILT_PAGE_SZ_HW	0
#define SRC_ILT_PAGE_SZ		(4096 << SRC_ILT_PAGE_SZ_HW) /* 4K */
#define SRC_HASH_BITS		10
#define SRC_CONN_NUM		(1 << SRC_HASH_BITS) /* 1024 */
#define SRC_ILT_SZ		(sizeof(struct src_ent) * SRC_CONN_NUM)
#define SRC_T2_SZ		SRC_ILT_SZ
#define SRC_ILT_LINES		DIV_ROUND_UP(SRC_ILT_SZ, SRC_ILT_PAGE_SZ)

#define MAX_DMAE_C		8

/* DMA memory not used in fastpath */
struct bnx2x_slowpath {
	union {
		struct mac_configuration_cmd		e1x;
		struct eth_classify_rules_ramrod_data	e2;
	} mac_rdata;

	union {
		struct tstorm_eth_mac_filter_config	e1x;
		struct eth_filter_rules_ramrod_data	e2;
	} rx_mode_rdata;

	union {
		struct mac_configuration_cmd		e1;
		struct eth_multicast_rules_ramrod_data  e2;
	} mcast_rdata;

	struct eth_rss_update_ramrod_data	rss_rdata;

	/* Queue State related ramrods are always sent under rtnl_lock */
	union {
		struct client_init_ramrod_data  init_data;
		struct client_update_ramrod_data update_data;
	} q_rdata;

	union {
		struct function_start_data	func_start;
		/* pfc configuration for DCBX ramrod */
		struct flow_control_configuration pfc_config;
	} func_rdata;

	/* afex ramrod can not be a part of func_rdata union because these
	 * events might arrive in parallel to other events from func_rdata.
	 * Therefore, if they would have been defined in the same union,
	 * data can get corrupted.
	 */
	union {
		struct afex_vif_list_ramrod_data	viflist_data;
		struct function_update_data		func_update;
	} func_afex_rdata;

	/* used by dmae command executer */
	struct dmae_command		dmae[MAX_DMAE_C];

	u32				stats_comp;
	union mac_stats			mac_stats;
	struct nig_stats		nig_stats;
	struct host_port_stats		port_stats;
	struct host_func_stats		func_stats;

	u32				wb_comp;
	u32				wb_data[4];

	union drv_info_to_mcp		drv_info_to_mcp;
};

#define bnx2x_sp(bp, var)		(&bp->slowpath->var)
#define bnx2x_sp_mapping(bp, var) \
		(bp->slowpath_mapping + offsetof(struct bnx2x_slowpath, var))

/* attn group wiring */
#define MAX_DYNAMIC_ATTN_GRPS		8

struct attn_route {
	u32 sig[5];
};

struct iro {
	u32 base;
	u16 m1;
	u16 m2;
	u16 m3;
	u16 size;
};

struct hw_context {
	union cdu_context *vcxt;
	dma_addr_t cxt_mapping;
	size_t size;
};

/* forward */
struct bnx2x_ilt;

struct bnx2x_vfdb;

enum bnx2x_recovery_state {
	BNX2X_RECOVERY_DONE,
	BNX2X_RECOVERY_INIT,
	BNX2X_RECOVERY_WAIT,
	BNX2X_RECOVERY_FAILED,
	BNX2X_RECOVERY_NIC_LOADING
};

/*
 * Event queue (EQ or event ring) MC hsi
 * NUM_EQ_PAGES and EQ_DESC_CNT_PAGE must be power of 2
 */
#define NUM_EQ_PAGES		1
#define EQ_DESC_CNT_PAGE	(BCM_PAGE_SIZE / sizeof(union event_ring_elem))
#define EQ_DESC_MAX_PAGE	(EQ_DESC_CNT_PAGE - 1)
#define NUM_EQ_DESC		(EQ_DESC_CNT_PAGE * NUM_EQ_PAGES)
#define EQ_DESC_MASK		(NUM_EQ_DESC - 1)
#define MAX_EQ_AVAIL		(EQ_DESC_MAX_PAGE * NUM_EQ_PAGES - 2)

/* depends on EQ_DESC_CNT_PAGE being a power of 2 */
#define NEXT_EQ_IDX(x)		((((x) & EQ_DESC_MAX_PAGE) == \
				  (EQ_DESC_MAX_PAGE - 1)) ? (x) + 2 : (x) + 1)

/* depends on the above and on NUM_EQ_PAGES being a power of 2 */
#define EQ_DESC(x)		((x) & EQ_DESC_MASK)

#define BNX2X_EQ_INDEX \
	(&bp->def_status_blk->sp_sb.\
	index_values[HC_SP_INDEX_EQ_CONS])

/* This is a data that will be used to create a link report message.
 * We will keep the data used for the last link report in order
 * to prevent reporting the same link parameters twice.
 */
struct bnx2x_link_report_data {
	u16 line_speed;			/* Effective line speed */
	unsigned long link_report_flags;/* BNX2X_LINK_REPORT_XXX flags */
};

enum {
	BNX2X_LINK_REPORT_FD,		/* Full DUPLEX */
	BNX2X_LINK_REPORT_LINK_DOWN,
	BNX2X_LINK_REPORT_RX_FC_ON,
	BNX2X_LINK_REPORT_TX_FC_ON,
};

enum {
	BNX2X_PORT_QUERY_IDX,
	BNX2X_PF_QUERY_IDX,
	BNX2X_FCOE_QUERY_IDX,
	BNX2X_FIRST_QUEUE_QUERY_IDX,
};

struct bnx2x_fw_stats_req {
	struct stats_query_header hdr;
	struct stats_query_entry query[FP_SB_MAX_E1x+
		BNX2X_FIRST_QUEUE_QUERY_IDX];
};

struct bnx2x_fw_stats_data {
	struct stats_counter		storm_counters;
	struct per_port_stats		port;
	struct per_pf_stats		pf;
	struct fcoe_statistics_params	fcoe;
	struct per_queue_stats		queue_stats[1];
};

/* Public slow path states */
enum {
	BNX2X_SP_RTNL_SETUP_TC,
	BNX2X_SP_RTNL_TX_TIMEOUT,
	BNX2X_SP_RTNL_FAN_FAILURE,
	BNX2X_SP_RTNL_AFEX_F_UPDATE,
	BNX2X_SP_RTNL_ENABLE_SRIOV,
	BNX2X_SP_RTNL_VFPF_MCAST,
	BNX2X_SP_RTNL_VFPF_CHANNEL_DOWN,
	BNX2X_SP_RTNL_RX_MODE,
	BNX2X_SP_RTNL_HYPERVISOR_VLAN,
	BNX2X_SP_RTNL_TX_STOP,
};

struct bnx2x_prev_path_list {
	struct list_head list;
	u8 bus;
	u8 slot;
	u8 path;
	u8 aer;
	u8 undi;
};

struct bnx2x_sp_objs {
	/* MACs object */
	struct bnx2x_vlan_mac_obj mac_obj;

	/* Queue State object */
	struct bnx2x_queue_sp_obj q_obj;
};

struct bnx2x_fp_stats {
	struct tstorm_per_queue_stats old_tclient;
	struct ustorm_per_queue_stats old_uclient;
	struct xstorm_per_queue_stats old_xclient;
	struct bnx2x_eth_q_stats eth_q_stats;
	struct bnx2x_eth_q_stats_old eth_q_stats_old;
};

struct bnx2x {
	/* Fields used in the tx and intr/napi performance paths
	 * are grouped together in the beginning of the structure
	 */
	struct bnx2x_fastpath	*fp;
	struct bnx2x_sp_objs	*sp_objs;
	struct bnx2x_fp_stats	*fp_stats;
	struct bnx2x_fp_txdata	*bnx2x_txq;
	void __iomem		*regview;
	void __iomem		*doorbells;
	u16			db_size;

	u8			pf_num;	/* absolute PF number */
	u8			pfid;	/* per-path PF number */
	int			base_fw_ndsb; /**/
#define BP_PATH(bp)			(CHIP_IS_E1x(bp) ? 0 : (bp->pf_num & 1))
#define BP_PORT(bp)			(bp->pfid & 1)
#define BP_FUNC(bp)			(bp->pfid)
#define BP_ABS_FUNC(bp)			(bp->pf_num)
#define BP_VN(bp)			((bp)->pfid >> 1)
#define BP_MAX_VN_NUM(bp)		(CHIP_MODE_IS_4_PORT(bp) ? 2 : 4)
#define BP_L_ID(bp)			(BP_VN(bp) << 2)
#define BP_FW_MB_IDX_VN(bp, vn)		(BP_PORT(bp) +\
	  (vn) * ((CHIP_IS_E1x(bp) || (CHIP_MODE_IS_4_PORT(bp))) ? 2  : 1))
#define BP_FW_MB_IDX(bp)		BP_FW_MB_IDX_VN(bp, BP_VN(bp))

#ifdef CONFIG_BNX2X_SRIOV
	/* protects vf2pf mailbox from simultaneous access */
	struct mutex		vf2pf_mutex;
	/* vf pf channel mailbox contains request and response buffers */
	struct bnx2x_vf_mbx_msg	*vf2pf_mbox;
	dma_addr_t		vf2pf_mbox_mapping;

	/* we set aside a copy of the acquire response */
	struct pfvf_acquire_resp_tlv acquire_resp;

	/* bulletin board for messages from pf to vf */
	union pf_vf_bulletin   *pf2vf_bulletin;
	dma_addr_t		pf2vf_bulletin_mapping;

	struct pf_vf_bulletin_content	old_bulletin;

	u16 requested_nr_virtfn;
#endif /* CONFIG_BNX2X_SRIOV */

	struct net_device	*dev;
	struct pci_dev		*pdev;

	const struct iro	*iro_arr;
#define IRO (bp->iro_arr)

	enum bnx2x_recovery_state recovery_state;
	int			is_leader;
	struct msix_entry	*msix_table;

	int			tx_ring_size;

/* L2 header size + 2*VLANs (8 bytes) + LLC SNAP (8 bytes) */
#define ETH_OVREHEAD		(ETH_HLEN + 8 + 8)
#define ETH_MIN_PACKET_SIZE		60
#define ETH_MAX_PACKET_SIZE		1500
#define ETH_MAX_JUMBO_PACKET_SIZE	9600
/* TCP with Timestamp Option (32) + IPv6 (40) */
#define ETH_MAX_TPA_HEADER_SIZE		72

	/* Max supported alignment is 256 (8 shift) */
#define BNX2X_RX_ALIGN_SHIFT		min(8, L1_CACHE_SHIFT)

	/* FW uses 2 Cache lines Alignment for start packet and size
	 *
	 * We assume skb_build() uses sizeof(struct skb_shared_info) bytes
	 * at the end of skb->data, to avoid wasting a full cache line.
	 * This reduces memory use (skb->truesize).
	 */
#define BNX2X_FW_RX_ALIGN_START	(1UL << BNX2X_RX_ALIGN_SHIFT)

#define BNX2X_FW_RX_ALIGN_END					\
	max_t(u64, 1UL << BNX2X_RX_ALIGN_SHIFT,			\
	    SKB_DATA_ALIGN(sizeof(struct skb_shared_info)))

#define BNX2X_PXP_DRAM_ALIGN		(BNX2X_RX_ALIGN_SHIFT - 5)

	struct host_sp_status_block *def_status_blk;
#define DEF_SB_IGU_ID			16
#define DEF_SB_ID			HC_SP_SB_ID
	__le16			def_idx;
	__le16			def_att_idx;
	u32			attn_state;
	struct attn_route	attn_group[MAX_DYNAMIC_ATTN_GRPS];

	/* slow path ring */
	struct eth_spe		*spq;
	dma_addr_t		spq_mapping;
	u16			spq_prod_idx;
	struct eth_spe		*spq_prod_bd;
	struct eth_spe		*spq_last_bd;
	__le16			*dsb_sp_prod;
	atomic_t		cq_spq_left; /* ETH_XXX ramrods credit */
	/* used to synchronize spq accesses */
	spinlock_t		spq_lock;

	/* event queue */
	union event_ring_elem	*eq_ring;
	dma_addr_t		eq_mapping;
	u16			eq_prod;
	u16			eq_cons;
	__le16			*eq_cons_sb;
	atomic_t		eq_spq_left; /* COMMON_XXX ramrods credit */

	/* Counter for marking that there is a STAT_QUERY ramrod pending */
	u16			stats_pending;
	/*  Counter for completed statistics ramrods */
	u16			stats_comp;

	/* End of fields used in the performance code paths */

	int			panic;
	int			msg_enable;

	u32			flags;
#define PCIX_FLAG			(1 << 0)
#define PCI_32BIT_FLAG			(1 << 1)
#define ONE_PORT_FLAG			(1 << 2)
#define NO_WOL_FLAG			(1 << 3)
#define USING_MSIX_FLAG			(1 << 5)
#define USING_MSI_FLAG			(1 << 6)
#define DISABLE_MSI_FLAG		(1 << 7)
#define TPA_ENABLE_FLAG			(1 << 8)
#define NO_MCP_FLAG			(1 << 9)
#define GRO_ENABLE_FLAG			(1 << 10)
#define MF_FUNC_DIS			(1 << 11)
#define OWN_CNIC_IRQ			(1 << 12)
#define NO_ISCSI_OOO_FLAG		(1 << 13)
#define NO_ISCSI_FLAG			(1 << 14)
#define NO_FCOE_FLAG			(1 << 15)
#define BC_SUPPORTS_PFC_STATS		(1 << 17)
#define BC_SUPPORTS_FCOE_FEATURES	(1 << 19)
#define USING_SINGLE_MSIX_FLAG		(1 << 20)
#define BC_SUPPORTS_DCBX_MSG_NON_PMF	(1 << 21)
#define IS_VF_FLAG			(1 << 22)
#define INTERRUPTS_ENABLED_FLAG		(1 << 23)
#define BC_SUPPORTS_RMMOD_CMD		(1 << 24)
#define HAS_PHYS_PORT_ID		(1 << 25)

#define BP_NOMCP(bp)			((bp)->flags & NO_MCP_FLAG)

#ifdef CONFIG_BNX2X_SRIOV
#define IS_VF(bp)			((bp)->flags & IS_VF_FLAG)
#define IS_PF(bp)			(!((bp)->flags & IS_VF_FLAG))
#else
#define IS_VF(bp)			false
#define IS_PF(bp)			true
#endif

#define NO_ISCSI(bp)		((bp)->flags & NO_ISCSI_FLAG)
#define NO_ISCSI_OOO(bp)	((bp)->flags & NO_ISCSI_OOO_FLAG)
#define NO_FCOE(bp)		((bp)->flags & NO_FCOE_FLAG)

	u8			cnic_support;
	bool			cnic_enabled;
	bool			cnic_loaded;
	struct cnic_eth_dev	*(*cnic_probe)(struct net_device *);

	/* Flag that indicates that we can start looking for FCoE L2 queue
	 * completions in the default status block.
	 */
	bool			fcoe_init;

	int			mrrs;

	struct delayed_work	sp_task;
	atomic_t		interrupt_occurred;
	struct delayed_work	sp_rtnl_task;

	struct delayed_work	period_task;
	struct timer_list	timer;
	int			current_interval;

	u16			fw_seq;
	u16			fw_drv_pulse_wr_seq;
	u32			func_stx;

	struct link_params	link_params;
	struct link_vars	link_vars;
	u32			link_cnt;
	struct bnx2x_link_report_data last_reported_link;

	struct mdio_if_info	mdio;

	struct bnx2x_common	common;
	struct bnx2x_port	port;

	struct cmng_init	cmng;

	u32			mf_config[E1HVN_MAX];
	u32			mf_ext_config;
	u32			path_has_ovlan; /* E3 */
	u16			mf_ov;
	u8			mf_mode;
#define IS_MF(bp)		(bp->mf_mode != 0)
#define IS_MF_SI(bp)		(bp->mf_mode == MULTI_FUNCTION_SI)
#define IS_MF_SD(bp)		(bp->mf_mode == MULTI_FUNCTION_SD)
#define IS_MF_AFEX(bp)		(bp->mf_mode == MULTI_FUNCTION_AFEX)

	u8			wol;

	int			rx_ring_size;

	u16			tx_quick_cons_trip_int;
	u16			tx_quick_cons_trip;
	u16			tx_ticks_int;
	u16			tx_ticks;

	u16			rx_quick_cons_trip_int;
	u16			rx_quick_cons_trip;
	u16			rx_ticks_int;
	u16			rx_ticks;
/* Maximal coalescing timeout in us */
#define BNX2X_MAX_COALESCE_TOUT		(0xff*BNX2X_BTR)

	u32			lin_cnt;

	u16			state;
#define BNX2X_STATE_CLOSED		0
#define BNX2X_STATE_OPENING_WAIT4_LOAD	0x1000
#define BNX2X_STATE_OPENING_WAIT4_PORT	0x2000
#define BNX2X_STATE_OPEN		0x3000
#define BNX2X_STATE_CLOSING_WAIT4_HALT	0x4000
#define BNX2X_STATE_CLOSING_WAIT4_DELETE 0x5000

#define BNX2X_STATE_DIAG		0xe000
#define BNX2X_STATE_ERROR		0xf000

#define BNX2X_MAX_PRIORITY		8
#define BNX2X_MAX_ENTRIES_PER_PRI	16
#define BNX2X_MAX_COS			3
#define BNX2X_MAX_TX_COS		2
	int			num_queues;
	uint			num_ethernet_queues;
	uint			num_cnic_queues;
	int			num_napi_queues;
	int			disable_tpa;

	u32			rx_mode;
#define BNX2X_RX_MODE_NONE		0
#define BNX2X_RX_MODE_NORMAL		1
#define BNX2X_RX_MODE_ALLMULTI		2
#define BNX2X_RX_MODE_PROMISC		3
#define BNX2X_MAX_MULTICAST		64

	u8			igu_dsb_id;
	u8			igu_base_sb;
	u8			igu_sb_cnt;
	u8			min_msix_vec_cnt;

	u32			igu_base_addr;
	dma_addr_t		def_status_blk_mapping;

	struct bnx2x_slowpath	*slowpath;
	dma_addr_t		slowpath_mapping;

	/* Total number of FW statistics requests */
	u8			fw_stats_num;

	/*
	 * This is a memory buffer that will contain both statistics
	 * ramrod request and data.
	 */
	void			*fw_stats;
	dma_addr_t		fw_stats_mapping;

	/*
	 * FW statistics request shortcut (points at the
	 * beginning of fw_stats buffer).
	 */
	struct bnx2x_fw_stats_req	*fw_stats_req;
	dma_addr_t			fw_stats_req_mapping;
	int				fw_stats_req_sz;

	/*
	 * FW statistics data shortcut (points at the beginning of
	 * fw_stats buffer + fw_stats_req_sz).
	 */
	struct bnx2x_fw_stats_data	*fw_stats_data;
	dma_addr_t			fw_stats_data_mapping;
	int				fw_stats_data_sz;

	/* For max 1024 cids (VF RSS), 32KB ILT page size and 1KB
	 * context size we need 8 ILT entries.
	 */
#define ILT_MAX_L2_LINES	32
	struct hw_context	context[ILT_MAX_L2_LINES];

	struct bnx2x_ilt	*ilt;
#define BP_ILT(bp)		((bp)->ilt)
#define ILT_MAX_LINES		256
/*
 * Maximum supported number of RSS queues: number of IGU SBs minus one that goes
 * to CNIC.
 */
#define BNX2X_MAX_RSS_COUNT(bp)	((bp)->igu_sb_cnt - CNIC_SUPPORT(bp))

/*
 * Maximum CID count that might be required by the bnx2x:
 * Max RSS * Max_Tx_Multi_Cos + FCoE + iSCSI
 */

#define BNX2X_L2_CID_COUNT(bp)	(BNX2X_NUM_ETH_QUEUES(bp) * BNX2X_MULTI_TX_COS \
				+ CNIC_SUPPORT(bp) * (2 + UIO_CID_PAD(bp)))
#define BNX2X_L2_MAX_CID(bp)	(BNX2X_MAX_RSS_COUNT(bp) * BNX2X_MULTI_TX_COS \
				+ CNIC_SUPPORT(bp) * (2 + UIO_CID_PAD(bp)))
#define L2_ILT_LINES(bp)	(DIV_ROUND_UP(BNX2X_L2_CID_COUNT(bp),\
					ILT_PAGE_CIDS))

	int			qm_cid_count;

	bool			dropless_fc;

	void			*t2;
	dma_addr_t		t2_mapping;
	struct cnic_ops	__rcu	*cnic_ops;
	void			*cnic_data;
	u32			cnic_tag;
	struct cnic_eth_dev	cnic_eth_dev;
	union host_hc_status_block cnic_sb;
	dma_addr_t		cnic_sb_mapping;
	struct eth_spe		*cnic_kwq;
	struct eth_spe		*cnic_kwq_prod;
	struct eth_spe		*cnic_kwq_cons;
	struct eth_spe		*cnic_kwq_last;
	u16			cnic_kwq_pending;
	u16			cnic_spq_pending;
	u8			fip_mac[ETH_ALEN];
	struct mutex		cnic_mutex;
	struct bnx2x_vlan_mac_obj iscsi_l2_mac_obj;

	/* Start index of the "special" (CNIC related) L2 clients */
	u8				cnic_base_cl_id;

	int			dmae_ready;
	/* used to synchronize dmae accesses */
	spinlock_t		dmae_lock;

	/* used to protect the FW mail box */
	struct mutex		fw_mb_mutex;

	/* used to synchronize stats collecting */
	int			stats_state;

	/* used for synchronization of concurrent threads statistics handling */
	spinlock_t		stats_lock;

	/* used by dmae command loader */
	struct dmae_command	stats_dmae;
	int			executer_idx;

	u16			stats_counter;
	struct bnx2x_eth_stats	eth_stats;
	struct host_func_stats		func_stats;
	struct bnx2x_eth_stats_old	eth_stats_old;
	struct bnx2x_net_stats_old	net_stats_old;
	struct bnx2x_fw_port_stats_old	fw_stats_old;
	bool			stats_init;

	struct z_stream_s	*strm;
	void			*gunzip_buf;
	dma_addr_t		gunzip_mapping;
	int			gunzip_outlen;
#define FW_BUF_SIZE			0x8000
#define GUNZIP_BUF(bp)			(bp->gunzip_buf)
#define GUNZIP_PHYS(bp)			(bp->gunzip_mapping)
#define GUNZIP_OUTLEN(bp)		(bp->gunzip_outlen)

	struct raw_op		*init_ops;
	/* Init blocks offsets inside init_ops */
	u16			*init_ops_offsets;
	/* Data blob - has 32 bit granularity */
	u32			*init_data;
	u32			init_mode_flags;
#define INIT_MODE_FLAGS(bp)	(bp->init_mode_flags)
	/* Zipped PRAM blobs - raw data */
	const u8		*tsem_int_table_data;
	const u8		*tsem_pram_data;
	const u8		*usem_int_table_data;
	const u8		*usem_pram_data;
	const u8		*xsem_int_table_data;
	const u8		*xsem_pram_data;
	const u8		*csem_int_table_data;
	const u8		*csem_pram_data;
#define INIT_OPS(bp)			(bp->init_ops)
#define INIT_OPS_OFFSETS(bp)		(bp->init_ops_offsets)
#define INIT_DATA(bp)			(bp->init_data)
#define INIT_TSEM_INT_TABLE_DATA(bp)	(bp->tsem_int_table_data)
#define INIT_TSEM_PRAM_DATA(bp)		(bp->tsem_pram_data)
#define INIT_USEM_INT_TABLE_DATA(bp)	(bp->usem_int_table_data)
#define INIT_USEM_PRAM_DATA(bp)		(bp->usem_pram_data)
#define INIT_XSEM_INT_TABLE_DATA(bp)	(bp->xsem_int_table_data)
#define INIT_XSEM_PRAM_DATA(bp)		(bp->xsem_pram_data)
#define INIT_CSEM_INT_TABLE_DATA(bp)	(bp->csem_int_table_data)
#define INIT_CSEM_PRAM_DATA(bp)		(bp->csem_pram_data)

#define PHY_FW_VER_LEN			20
	char			fw_ver[32];
	const struct firmware	*firmware;

	struct bnx2x_vfdb	*vfdb;
#define IS_SRIOV(bp)		((bp)->vfdb)

	/* DCB support on/off */
	u16 dcb_state;
#define BNX2X_DCB_STATE_OFF			0
#define BNX2X_DCB_STATE_ON			1

	/* DCBX engine mode */
	int dcbx_enabled;
#define BNX2X_DCBX_ENABLED_OFF			0
#define BNX2X_DCBX_ENABLED_ON_NEG_OFF		1
#define BNX2X_DCBX_ENABLED_ON_NEG_ON		2
#define BNX2X_DCBX_ENABLED_INVALID		(-1)

	bool dcbx_mode_uset;

	struct bnx2x_config_dcbx_params		dcbx_config_params;
	struct bnx2x_dcbx_port_params		dcbx_port_params;
	int					dcb_version;

	/* CAM credit pools */

	/* used only in sriov */
	struct bnx2x_credit_pool_obj		vlans_pool;

	struct bnx2x_credit_pool_obj		macs_pool;

	/* RX_MODE object */
	struct bnx2x_rx_mode_obj		rx_mode_obj;

	/* MCAST object */
	struct bnx2x_mcast_obj			mcast_obj;

	/* RSS configuration object */
	struct bnx2x_rss_config_obj		rss_conf_obj;

	/* Function State controlling object */
	struct bnx2x_func_sp_obj		func_obj;

	unsigned long				sp_state;

	/* operation indication for the sp_rtnl task */
	unsigned long				sp_rtnl_state;

	/* DCBX Negotiation results */
	struct dcbx_features			dcbx_local_feat;
	u32					dcbx_error;

#ifdef BCM_DCBNL
	struct dcbx_features			dcbx_remote_feat;
	u32					dcbx_remote_flags;
#endif
	/* AFEX: store default vlan used */
	int					afex_def_vlan_tag;
	enum mf_cfg_afex_vlan_mode		afex_vlan_mode;
	u32					pending_max;

	/* multiple tx classes of service */
	u8					max_cos;

	/* priority to cos mapping */
	u8					prio_to_cos[8];

	int fp_array_size;
	u32 dump_preset_idx;
	bool					stats_started;
	struct semaphore			stats_sema;

	u8					phys_port_id[ETH_ALEN];
};

/* Tx queues may be less or equal to Rx queues */
extern int num_queues;
#define BNX2X_NUM_QUEUES(bp)	(bp->num_queues)
#define BNX2X_NUM_ETH_QUEUES(bp) ((bp)->num_ethernet_queues)
#define BNX2X_NUM_NON_CNIC_QUEUES(bp)	(BNX2X_NUM_QUEUES(bp) - \
					 (bp)->num_cnic_queues)
#define BNX2X_NUM_RX_QUEUES(bp)	BNX2X_NUM_QUEUES(bp)

#define is_multi(bp)		(BNX2X_NUM_QUEUES(bp) > 1)

#define BNX2X_MAX_QUEUES(bp)	BNX2X_MAX_RSS_COUNT(bp)
/* #define is_eth_multi(bp)	(BNX2X_NUM_ETH_QUEUES(bp) > 1) */

#define RSS_IPV4_CAP_MASK						\
	TSTORM_ETH_FUNCTION_COMMON_CONFIG_RSS_IPV4_CAPABILITY

#define RSS_IPV4_TCP_CAP_MASK						\
	TSTORM_ETH_FUNCTION_COMMON_CONFIG_RSS_IPV4_TCP_CAPABILITY

#define RSS_IPV6_CAP_MASK						\
	TSTORM_ETH_FUNCTION_COMMON_CONFIG_RSS_IPV6_CAPABILITY

#define RSS_IPV6_TCP_CAP_MASK						\
	TSTORM_ETH_FUNCTION_COMMON_CONFIG_RSS_IPV6_TCP_CAPABILITY

/* func init flags */
#define FUNC_FLG_RSS		0x0001
#define FUNC_FLG_STATS		0x0002
/* removed  FUNC_FLG_UNMATCHED	0x0004 */
#define FUNC_FLG_TPA		0x0008
#define FUNC_FLG_SPQ		0x0010
#define FUNC_FLG_LEADING	0x0020	/* PF only */
#define FUNC_FLG_LEADING_STATS	0x0040
struct bnx2x_func_init_params {
	/* dma */
	dma_addr_t	fw_stat_map;	/* valid iff FUNC_FLG_STATS */
	dma_addr_t	spq_map;	/* valid iff FUNC_FLG_SPQ */

	u16		func_flgs;
	u16		func_id;	/* abs fid */
	u16		pf_id;
	u16		spq_prod;	/* valid iff FUNC_FLG_SPQ */
};

#define for_each_cnic_queue(bp, var) \
	for ((var) = BNX2X_NUM_ETH_QUEUES(bp); (var) < BNX2X_NUM_QUEUES(bp); \
	     (var)++) \
		if (skip_queue(bp, var))	\
			continue;		\
		else

#define for_each_eth_queue(bp, var) \
	for ((var) = 0; (var) < BNX2X_NUM_ETH_QUEUES(bp); (var)++)

#define for_each_nondefault_eth_queue(bp, var) \
	for ((var) = 1; (var) < BNX2X_NUM_ETH_QUEUES(bp); (var)++)

#define for_each_queue(bp, var) \
	for ((var) = 0; (var) < BNX2X_NUM_QUEUES(bp); (var)++) \
		if (skip_queue(bp, var))	\
			continue;		\
		else

/* Skip forwarding FP */
#define for_each_valid_rx_queue(bp, var)			\
	for ((var) = 0;						\
	     (var) < (CNIC_LOADED(bp) ? BNX2X_NUM_QUEUES(bp) :	\
		      BNX2X_NUM_ETH_QUEUES(bp));		\
	     (var)++)						\
		if (skip_rx_queue(bp, var))			\
			continue;				\
		else

#define for_each_rx_queue_cnic(bp, var) \
	for ((var) = BNX2X_NUM_ETH_QUEUES(bp); (var) < BNX2X_NUM_QUEUES(bp); \
	     (var)++) \
		if (skip_rx_queue(bp, var))	\
			continue;		\
		else

#define for_each_rx_queue(bp, var) \
	for ((var) = 0; (var) < BNX2X_NUM_QUEUES(bp); (var)++) \
		if (skip_rx_queue(bp, var))	\
			continue;		\
		else

/* Skip OOO FP */
#define for_each_valid_tx_queue(bp, var)			\
	for ((var) = 0;						\
	     (var) < (CNIC_LOADED(bp) ? BNX2X_NUM_QUEUES(bp) :	\
		      BNX2X_NUM_ETH_QUEUES(bp));		\
	     (var)++)						\
		if (skip_tx_queue(bp, var))			\
			continue;				\
		else

#define for_each_tx_queue_cnic(bp, var) \
	for ((var) = BNX2X_NUM_ETH_QUEUES(bp); (var) < BNX2X_NUM_QUEUES(bp); \
	     (var)++) \
		if (skip_tx_queue(bp, var))	\
			continue;		\
		else

#define for_each_tx_queue(bp, var) \
	for ((var) = 0; (var) < BNX2X_NUM_QUEUES(bp); (var)++) \
		if (skip_tx_queue(bp, var))	\
			continue;		\
		else

#define for_each_nondefault_queue(bp, var) \
	for ((var) = 1; (var) < BNX2X_NUM_QUEUES(bp); (var)++) \
		if (skip_queue(bp, var))	\
			continue;		\
		else

#define for_each_cos_in_tx_queue(fp, var) \
	for ((var) = 0; (var) < (fp)->max_cos; (var)++)

/* skip rx queue
 * if FCOE l2 support is disabled and this is the fcoe L2 queue
 */
#define skip_rx_queue(bp, idx)	(NO_FCOE(bp) && IS_FCOE_IDX(idx))

/* skip tx queue
 * if FCOE l2 support is disabled and this is the fcoe L2 queue
 */
#define skip_tx_queue(bp, idx)	(NO_FCOE(bp) && IS_FCOE_IDX(idx))

#define skip_queue(bp, idx)	(NO_FCOE(bp) && IS_FCOE_IDX(idx))

/**
 * bnx2x_set_mac_one - configure a single MAC address
 *
 * @bp:			driver handle
 * @mac:		MAC to configure
 * @obj:		MAC object handle
 * @set:		if 'true' add a new MAC, otherwise - delete
 * @mac_type:		the type of the MAC to configure (e.g. ETH, UC list)
 * @ramrod_flags:	RAMROD_XXX flags (e.g. RAMROD_CONT, RAMROD_COMP_WAIT)
 *
 * Configures one MAC according to provided parameters or continues the
 * execution of previously scheduled commands if RAMROD_CONT is set in
 * ramrod_flags.
 *
 * Returns zero if operation has successfully completed, a positive value if the
 * operation has been successfully scheduled and a negative - if a requested
 * operations has failed.
 */
int bnx2x_set_mac_one(struct bnx2x *bp, u8 *mac,
		      struct bnx2x_vlan_mac_obj *obj, bool set,
		      int mac_type, unsigned long *ramrod_flags);
/**
 * bnx2x_del_all_macs - delete all MACs configured for the specific MAC object
 *
 * @bp:			driver handle
 * @mac_obj:		MAC object handle
 * @mac_type:		type of the MACs to clear (BNX2X_XXX_MAC)
 * @wait_for_comp:	if 'true' block until completion
 *
 * Deletes all MACs of the specific type (e.g. ETH, UC list).
 *
 * Returns zero if operation has successfully completed, a positive value if the
 * operation has been successfully scheduled and a negative - if a requested
 * operations has failed.
 */
int bnx2x_del_all_macs(struct bnx2x *bp,
		       struct bnx2x_vlan_mac_obj *mac_obj,
		       int mac_type, bool wait_for_comp);

/* Init Function API  */
void bnx2x_func_init(struct bnx2x *bp, struct bnx2x_func_init_params *p);
void bnx2x_init_sb(struct bnx2x *bp, dma_addr_t mapping, int vfid,
		    u8 vf_valid, int fw_sb_id, int igu_sb_id);
u32 bnx2x_get_pretend_reg(struct bnx2x *bp);
int bnx2x_get_gpio(struct bnx2x *bp, int gpio_num, u8 port);
int bnx2x_set_gpio(struct bnx2x *bp, int gpio_num, u32 mode, u8 port);
int bnx2x_set_mult_gpio(struct bnx2x *bp, u8 pins, u32 mode);
int bnx2x_set_gpio_int(struct bnx2x *bp, int gpio_num, u32 mode, u8 port);
void bnx2x_read_mf_cfg(struct bnx2x *bp);

int bnx2x_pretend_func(struct bnx2x *bp, u16 pretend_func_val);

/* dmae */
void bnx2x_read_dmae(struct bnx2x *bp, u32 src_addr, u32 len32);
void bnx2x_write_dmae(struct bnx2x *bp, dma_addr_t dma_addr, u32 dst_addr,
		      u32 len32);
void bnx2x_post_dmae(struct bnx2x *bp, struct dmae_command *dmae, int idx);
u32 bnx2x_dmae_opcode_add_comp(u32 opcode, u8 comp_type);
u32 bnx2x_dmae_opcode_clr_src_reset(u32 opcode);
u32 bnx2x_dmae_opcode(struct bnx2x *bp, u8 src_type, u8 dst_type,
		      bool with_comp, u8 comp_type);

void bnx2x_prep_dmae_with_comp(struct bnx2x *bp, struct dmae_command *dmae,
			       u8 src_type, u8 dst_type);
int bnx2x_issue_dmae_with_comp(struct bnx2x *bp, struct dmae_command *dmae,
			       u32 *comp);

/* FLR related routines */
u32 bnx2x_flr_clnup_poll_count(struct bnx2x *bp);
void bnx2x_tx_hw_flushed(struct bnx2x *bp, u32 poll_count);
int bnx2x_send_final_clnup(struct bnx2x *bp, u8 clnup_func, u32 poll_cnt);
u8 bnx2x_is_pcie_pending(struct pci_dev *dev);
int bnx2x_flr_clnup_poll_hw_counter(struct bnx2x *bp, u32 reg,
				    char *msg, u32 poll_cnt);

void bnx2x_calc_fc_adv(struct bnx2x *bp);
int bnx2x_sp_post(struct bnx2x *bp, int command, int cid,
		  u32 data_hi, u32 data_lo, int cmd_type);
void bnx2x_update_coalesce(struct bnx2x *bp);
int bnx2x_get_cur_phy_idx(struct bnx2x *bp);

bool bnx2x_port_after_undi(struct bnx2x *bp);

static inline u32 reg_poll(struct bnx2x *bp, u32 reg, u32 expected, int ms,
			   int wait)
{
	u32 val;

	do {
		val = REG_RD(bp, reg);
		if (val == expected)
			break;
		ms -= wait;
		msleep(wait);

	} while (ms > 0);

	return val;
}

void bnx2x_igu_clear_sb_gen(struct bnx2x *bp, u8 func, u8 idu_sb_id,
			    bool is_pf);

#define BNX2X_ILT_ZALLOC(x, y, size)					\
	x = dma_zalloc_coherent(&bp->pdev->dev, size, y, GFP_KERNEL)

#define BNX2X_ILT_FREE(x, y, size) \
	do { \
		if (x) { \
			dma_free_coherent(&bp->pdev->dev, size, x, y); \
			x = NULL; \
			y = 0; \
		} \
	} while (0)

#define ILOG2(x)	(ilog2((x)))

#define ILT_NUM_PAGE_ENTRIES	(3072)
/* In 57710/11 we use whole table since we have 8 func
 * In 57712 we have only 4 func, but use same size per func, then only half of
 * the table in use
 */
#define ILT_PER_FUNC		(ILT_NUM_PAGE_ENTRIES/8)

#define FUNC_ILT_BASE(func)	(func * ILT_PER_FUNC)
/*
 * the phys address is shifted right 12 bits and has an added
 * 1=valid bit added to the 53rd bit
 * then since this is a wide register(TM)
 * we split it into two 32 bit writes
 */
#define ONCHIP_ADDR1(x)		((u32)(((u64)x >> 12) & 0xFFFFFFFF))
#define ONCHIP_ADDR2(x)		((u32)((1 << 20) | ((u64)x >> 44)))

/* load/unload mode */
#define LOAD_NORMAL			0
#define LOAD_OPEN			1
#define LOAD_DIAG			2
#define LOAD_LOOPBACK_EXT		3
#define UNLOAD_NORMAL			0
#define UNLOAD_CLOSE			1
#define UNLOAD_RECOVERY			2

/* DMAE command defines */
#define DMAE_TIMEOUT			-1
#define DMAE_PCI_ERROR			-2	/* E2 and onward */
#define DMAE_NOT_RDY			-3
#define DMAE_PCI_ERR_FLAG		0x80000000

#define DMAE_SRC_PCI			0
#define DMAE_SRC_GRC			1

#define DMAE_DST_NONE			0
#define DMAE_DST_PCI			1
#define DMAE_DST_GRC			2

#define DMAE_COMP_PCI			0
#define DMAE_COMP_GRC			1

/* E2 and onward - PCI error handling in the completion */

#define DMAE_COMP_REGULAR		0
#define DMAE_COM_SET_ERR		1

#define DMAE_CMD_SRC_PCI		(DMAE_SRC_PCI << \
						DMAE_COMMAND_SRC_SHIFT)
#define DMAE_CMD_SRC_GRC		(DMAE_SRC_GRC << \
						DMAE_COMMAND_SRC_SHIFT)

#define DMAE_CMD_DST_PCI		(DMAE_DST_PCI << \
						DMAE_COMMAND_DST_SHIFT)
#define DMAE_CMD_DST_GRC		(DMAE_DST_GRC << \
						DMAE_COMMAND_DST_SHIFT)

#define DMAE_CMD_C_DST_PCI		(DMAE_COMP_PCI << \
						DMAE_COMMAND_C_DST_SHIFT)
#define DMAE_CMD_C_DST_GRC		(DMAE_COMP_GRC << \
						DMAE_COMMAND_C_DST_SHIFT)

#define DMAE_CMD_C_ENABLE		DMAE_COMMAND_C_TYPE_ENABLE

#define DMAE_CMD_ENDIANITY_NO_SWAP	(0 << DMAE_COMMAND_ENDIANITY_SHIFT)
#define DMAE_CMD_ENDIANITY_B_SWAP	(1 << DMAE_COMMAND_ENDIANITY_SHIFT)
#define DMAE_CMD_ENDIANITY_DW_SWAP	(2 << DMAE_COMMAND_ENDIANITY_SHIFT)
#define DMAE_CMD_ENDIANITY_B_DW_SWAP	(3 << DMAE_COMMAND_ENDIANITY_SHIFT)

#define DMAE_CMD_PORT_0			0
#define DMAE_CMD_PORT_1			DMAE_COMMAND_PORT

#define DMAE_CMD_SRC_RESET		DMAE_COMMAND_SRC_RESET
#define DMAE_CMD_DST_RESET		DMAE_COMMAND_DST_RESET
#define DMAE_CMD_E1HVN_SHIFT		DMAE_COMMAND_E1HVN_SHIFT

#define DMAE_SRC_PF			0
#define DMAE_SRC_VF			1

#define DMAE_DST_PF			0
#define DMAE_DST_VF			1

#define DMAE_C_SRC			0
#define DMAE_C_DST			1

#define DMAE_LEN32_RD_MAX		0x80
#define DMAE_LEN32_WR_MAX(bp)		(CHIP_IS_E1(bp) ? 0x400 : 0x2000)

#define DMAE_COMP_VAL			0x60d0d0ae /* E2 and on - upper bit
						    * indicates error
						    */

#define MAX_DMAE_C_PER_PORT		8
#define INIT_DMAE_C(bp)			(BP_PORT(bp) * MAX_DMAE_C_PER_PORT + \
					 BP_VN(bp))
#define PMF_DMAE_C(bp)			(BP_PORT(bp) * MAX_DMAE_C_PER_PORT + \
					 E1HVN_MAX)

/* PCIE link and speed */
#define PCICFG_LINK_WIDTH		0x1f00000
#define PCICFG_LINK_WIDTH_SHIFT		20
#define PCICFG_LINK_SPEED		0xf0000
#define PCICFG_LINK_SPEED_SHIFT		16

#define BNX2X_NUM_TESTS_SF		7
#define BNX2X_NUM_TESTS_MF		3
#define BNX2X_NUM_TESTS(bp)		(IS_MF(bp) ? BNX2X_NUM_TESTS_MF : \
					     IS_VF(bp) ? 0 : BNX2X_NUM_TESTS_SF)

#define BNX2X_PHY_LOOPBACK		0
#define BNX2X_MAC_LOOPBACK		1
#define BNX2X_EXT_LOOPBACK		2
#define BNX2X_PHY_LOOPBACK_FAILED	1
#define BNX2X_MAC_LOOPBACK_FAILED	2
#define BNX2X_EXT_LOOPBACK_FAILED	3
#define BNX2X_LOOPBACK_FAILED		(BNX2X_MAC_LOOPBACK_FAILED | \
					 BNX2X_PHY_LOOPBACK_FAILED)

#define STROM_ASSERT_ARRAY_SIZE		50

/* must be used on a CID before placing it on a HW ring */
#define HW_CID(bp, x)			((BP_PORT(bp) << 23) | \
					 (BP_VN(bp) << BNX2X_SWCID_SHIFT) | \
					 (x))

#define SP_DESC_CNT		(BCM_PAGE_SIZE / sizeof(struct eth_spe))
#define MAX_SP_DESC_CNT			(SP_DESC_CNT - 1)

#define BNX2X_BTR			4
#define MAX_SPQ_PENDING			8

/* CMNG constants, as derived from system spec calculations */
/* default MIN rate in case VNIC min rate is configured to zero - 100Mbps */
#define DEF_MIN_RATE					100
/* resolution of the rate shaping timer - 400 usec */
#define RS_PERIODIC_TIMEOUT_USEC			400
/* number of bytes in single QM arbitration cycle -
 * coefficient for calculating the fairness timer */
#define QM_ARB_BYTES					160000
/* resolution of Min algorithm 1:100 */
#define MIN_RES						100
/* how many bytes above threshold for the minimal credit of Min algorithm*/
#define MIN_ABOVE_THRESH				32768
/* Fairness algorithm integration time coefficient -
 * for calculating the actual Tfair */
#define T_FAIR_COEF	((MIN_ABOVE_THRESH +  QM_ARB_BYTES) * 8 * MIN_RES)
/* Memory of fairness algorithm . 2 cycles */
#define FAIR_MEM					2

#define ATTN_NIG_FOR_FUNC		(1L << 8)
#define ATTN_SW_TIMER_4_FUNC		(1L << 9)
#define GPIO_2_FUNC			(1L << 10)
#define GPIO_3_FUNC			(1L << 11)
#define GPIO_4_FUNC			(1L << 12)
#define ATTN_GENERAL_ATTN_1		(1L << 13)
#define ATTN_GENERAL_ATTN_2		(1L << 14)
#define ATTN_GENERAL_ATTN_3		(1L << 15)
#define ATTN_GENERAL_ATTN_4		(1L << 13)
#define ATTN_GENERAL_ATTN_5		(1L << 14)
#define ATTN_GENERAL_ATTN_6		(1L << 15)

#define ATTN_HARD_WIRED_MASK		0xff00
#define ATTENTION_ID			4

#define IS_MF_STORAGE_ONLY(bp) (IS_MF_STORAGE_SD(bp) || \
				 IS_MF_FCOE_AFEX(bp))

/* stuff added to make the code fit 80Col */

#define BNX2X_PMF_LINK_ASSERT \
	GENERAL_ATTEN_OFFSET(LINK_SYNC_ATTENTION_BIT_FUNC_0 + BP_FUNC(bp))

#define BNX2X_MC_ASSERT_BITS \
	(GENERAL_ATTEN_OFFSET(TSTORM_FATAL_ASSERT_ATTENTION_BIT) | \
	 GENERAL_ATTEN_OFFSET(USTORM_FATAL_ASSERT_ATTENTION_BIT) | \
	 GENERAL_ATTEN_OFFSET(CSTORM_FATAL_ASSERT_ATTENTION_BIT) | \
	 GENERAL_ATTEN_OFFSET(XSTORM_FATAL_ASSERT_ATTENTION_BIT))

#define BNX2X_MCP_ASSERT \
	GENERAL_ATTEN_OFFSET(MCP_FATAL_ASSERT_ATTENTION_BIT)

#define BNX2X_GRC_TIMEOUT	GENERAL_ATTEN_OFFSET(LATCHED_ATTN_TIMEOUT_GRC)
#define BNX2X_GRC_RSV		(GENERAL_ATTEN_OFFSET(LATCHED_ATTN_RBCR) | \
				 GENERAL_ATTEN_OFFSET(LATCHED_ATTN_RBCT) | \
				 GENERAL_ATTEN_OFFSET(LATCHED_ATTN_RBCN) | \
				 GENERAL_ATTEN_OFFSET(LATCHED_ATTN_RBCU) | \
				 GENERAL_ATTEN_OFFSET(LATCHED_ATTN_RBCP) | \
				 GENERAL_ATTEN_OFFSET(LATCHED_ATTN_RSVD_GRC))

#define HW_INTERRUT_ASSERT_SET_0 \
				(AEU_INPUTS_ATTN_BITS_TSDM_HW_INTERRUPT | \
				 AEU_INPUTS_ATTN_BITS_TCM_HW_INTERRUPT | \
				 AEU_INPUTS_ATTN_BITS_TSEMI_HW_INTERRUPT | \
				 AEU_INPUTS_ATTN_BITS_BRB_HW_INTERRUPT | \
				 AEU_INPUTS_ATTN_BITS_PBCLIENT_HW_INTERRUPT)
#define HW_PRTY_ASSERT_SET_0	(AEU_INPUTS_ATTN_BITS_BRB_PARITY_ERROR | \
				 AEU_INPUTS_ATTN_BITS_PARSER_PARITY_ERROR | \
				 AEU_INPUTS_ATTN_BITS_TSDM_PARITY_ERROR | \
				 AEU_INPUTS_ATTN_BITS_SEARCHER_PARITY_ERROR |\
				 AEU_INPUTS_ATTN_BITS_TSEMI_PARITY_ERROR |\
				 AEU_INPUTS_ATTN_BITS_TCM_PARITY_ERROR |\
				 AEU_INPUTS_ATTN_BITS_PBCLIENT_PARITY_ERROR)
#define HW_INTERRUT_ASSERT_SET_1 \
				(AEU_INPUTS_ATTN_BITS_QM_HW_INTERRUPT | \
				 AEU_INPUTS_ATTN_BITS_TIMERS_HW_INTERRUPT | \
				 AEU_INPUTS_ATTN_BITS_XSDM_HW_INTERRUPT | \
				 AEU_INPUTS_ATTN_BITS_XCM_HW_INTERRUPT | \
				 AEU_INPUTS_ATTN_BITS_XSEMI_HW_INTERRUPT | \
				 AEU_INPUTS_ATTN_BITS_USDM_HW_INTERRUPT | \
				 AEU_INPUTS_ATTN_BITS_UCM_HW_INTERRUPT | \
				 AEU_INPUTS_ATTN_BITS_USEMI_HW_INTERRUPT | \
				 AEU_INPUTS_ATTN_BITS_UPB_HW_INTERRUPT | \
				 AEU_INPUTS_ATTN_BITS_CSDM_HW_INTERRUPT | \
				 AEU_INPUTS_ATTN_BITS_CCM_HW_INTERRUPT)
#define HW_PRTY_ASSERT_SET_1	(AEU_INPUTS_ATTN_BITS_PBF_PARITY_ERROR |\
				 AEU_INPUTS_ATTN_BITS_QM_PARITY_ERROR | \
				 AEU_INPUTS_ATTN_BITS_TIMERS_PARITY_ERROR |\
				 AEU_INPUTS_ATTN_BITS_XSDM_PARITY_ERROR | \
				 AEU_INPUTS_ATTN_BITS_XCM_PARITY_ERROR |\
				 AEU_INPUTS_ATTN_BITS_XSEMI_PARITY_ERROR | \
				 AEU_INPUTS_ATTN_BITS_DOORBELLQ_PARITY_ERROR |\
				 AEU_INPUTS_ATTN_BITS_NIG_PARITY_ERROR |\
			     AEU_INPUTS_ATTN_BITS_VAUX_PCI_CORE_PARITY_ERROR |\
				 AEU_INPUTS_ATTN_BITS_DEBUG_PARITY_ERROR | \
				 AEU_INPUTS_ATTN_BITS_USDM_PARITY_ERROR | \
				 AEU_INPUTS_ATTN_BITS_UCM_PARITY_ERROR |\
				 AEU_INPUTS_ATTN_BITS_USEMI_PARITY_ERROR | \
				 AEU_INPUTS_ATTN_BITS_UPB_PARITY_ERROR | \
				 AEU_INPUTS_ATTN_BITS_CSDM_PARITY_ERROR |\
				 AEU_INPUTS_ATTN_BITS_CCM_PARITY_ERROR)
#define HW_INTERRUT_ASSERT_SET_2 \
				(AEU_INPUTS_ATTN_BITS_CSEMI_HW_INTERRUPT | \
				 AEU_INPUTS_ATTN_BITS_CDU_HW_INTERRUPT | \
				 AEU_INPUTS_ATTN_BITS_DMAE_HW_INTERRUPT | \
			AEU_INPUTS_ATTN_BITS_PXPPCICLOCKCLIENT_HW_INTERRUPT |\
				 AEU_INPUTS_ATTN_BITS_MISC_HW_INTERRUPT)
#define HW_PRTY_ASSERT_SET_2	(AEU_INPUTS_ATTN_BITS_CSEMI_PARITY_ERROR | \
				 AEU_INPUTS_ATTN_BITS_PXP_PARITY_ERROR | \
			AEU_INPUTS_ATTN_BITS_PXPPCICLOCKCLIENT_PARITY_ERROR |\
				 AEU_INPUTS_ATTN_BITS_CFC_PARITY_ERROR | \
				 AEU_INPUTS_ATTN_BITS_CDU_PARITY_ERROR | \
				 AEU_INPUTS_ATTN_BITS_DMAE_PARITY_ERROR |\
				 AEU_INPUTS_ATTN_BITS_IGU_PARITY_ERROR | \
				 AEU_INPUTS_ATTN_BITS_MISC_PARITY_ERROR)

#define HW_PRTY_ASSERT_SET_3 (AEU_INPUTS_ATTN_BITS_MCP_LATCHED_ROM_PARITY | \
		AEU_INPUTS_ATTN_BITS_MCP_LATCHED_UMP_RX_PARITY | \
		AEU_INPUTS_ATTN_BITS_MCP_LATCHED_UMP_TX_PARITY | \
		AEU_INPUTS_ATTN_BITS_MCP_LATCHED_SCPAD_PARITY)

#define HW_PRTY_ASSERT_SET_4 (AEU_INPUTS_ATTN_BITS_PGLUE_PARITY_ERROR | \
			      AEU_INPUTS_ATTN_BITS_ATC_PARITY_ERROR)

#define MULTI_MASK			0x7f

#define DEF_USB_FUNC_OFF	offsetof(struct cstorm_def_status_block_u, func)
#define DEF_CSB_FUNC_OFF	offsetof(struct cstorm_def_status_block_c, func)
#define DEF_XSB_FUNC_OFF	offsetof(struct xstorm_def_status_block, func)
#define DEF_TSB_FUNC_OFF	offsetof(struct tstorm_def_status_block, func)

#define DEF_USB_IGU_INDEX_OFF \
			offsetof(struct cstorm_def_status_block_u, igu_index)
#define DEF_CSB_IGU_INDEX_OFF \
			offsetof(struct cstorm_def_status_block_c, igu_index)
#define DEF_XSB_IGU_INDEX_OFF \
			offsetof(struct xstorm_def_status_block, igu_index)
#define DEF_TSB_IGU_INDEX_OFF \
			offsetof(struct tstorm_def_status_block, igu_index)

#define DEF_USB_SEGMENT_OFF \
			offsetof(struct cstorm_def_status_block_u, segment)
#define DEF_CSB_SEGMENT_OFF \
			offsetof(struct cstorm_def_status_block_c, segment)
#define DEF_XSB_SEGMENT_OFF \
			offsetof(struct xstorm_def_status_block, segment)
#define DEF_TSB_SEGMENT_OFF \
			offsetof(struct tstorm_def_status_block, segment)

#define BNX2X_SP_DSB_INDEX \
		(&bp->def_status_blk->sp_sb.\
					index_values[HC_SP_INDEX_ETH_DEF_CONS])

#define CAM_IS_INVALID(x) \
	(GET_FLAG(x.flags, \
	MAC_CONFIGURATION_ENTRY_ACTION_TYPE) == \
	(T_ETH_MAC_COMMAND_INVALIDATE))

/* Number of u32 elements in MC hash array */
#define MC_HASH_SIZE			8
#define MC_HASH_OFFSET(bp, i)		(BAR_TSTRORM_INTMEM + \
	TSTORM_APPROXIMATE_MATCH_MULTICAST_FILTERING_OFFSET(BP_FUNC(bp)) + i*4)

#ifndef PXP2_REG_PXP2_INT_STS
#define PXP2_REG_PXP2_INT_STS		PXP2_REG_PXP2_INT_STS_0
#endif

#ifndef ETH_MAX_RX_CLIENTS_E2
#define ETH_MAX_RX_CLIENTS_E2		ETH_MAX_RX_CLIENTS_E1H
#endif

#define BNX2X_VPD_LEN			128
#define VENDOR_ID_LEN			4

#define VF_ACQUIRE_THRESH		3
#define VF_ACQUIRE_MAC_FILTERS		1
#define VF_ACQUIRE_MC_FILTERS		10

#define GOOD_ME_REG(me_reg) (((me_reg) & ME_REG_VF_VALID) && \
			    (!((me_reg) & ME_REG_VF_ERR)))
int bnx2x_nic_load_analyze_req(struct bnx2x *bp, u32 load_code);
/* Congestion management fairness mode */
#define CMNG_FNS_NONE			0
#define CMNG_FNS_MINMAX			1

#define HC_SEG_ACCESS_DEF		0   /*Driver decision 0-3*/
#define HC_SEG_ACCESS_ATTN		4
#define HC_SEG_ACCESS_NORM		0   /*Driver decision 0-1*/

static const u32 dmae_reg_go_c[] = {
	DMAE_REG_GO_C0, DMAE_REG_GO_C1, DMAE_REG_GO_C2, DMAE_REG_GO_C3,
	DMAE_REG_GO_C4, DMAE_REG_GO_C5, DMAE_REG_GO_C6, DMAE_REG_GO_C7,
	DMAE_REG_GO_C8, DMAE_REG_GO_C9, DMAE_REG_GO_C10, DMAE_REG_GO_C11,
	DMAE_REG_GO_C12, DMAE_REG_GO_C13, DMAE_REG_GO_C14, DMAE_REG_GO_C15
};

void bnx2x_set_ethtool_ops(struct bnx2x *bp, struct net_device *netdev);
void bnx2x_notify_link_changed(struct bnx2x *bp);

#define BNX2X_MF_SD_PROTOCOL(bp) \
	((bp)->mf_config[BP_VN(bp)] & FUNC_MF_CFG_PROTOCOL_MASK)

#define BNX2X_IS_MF_SD_PROTOCOL_ISCSI(bp) \
	(BNX2X_MF_SD_PROTOCOL(bp) == FUNC_MF_CFG_PROTOCOL_ISCSI)

#define BNX2X_IS_MF_SD_PROTOCOL_FCOE(bp) \
	(BNX2X_MF_SD_PROTOCOL(bp) == FUNC_MF_CFG_PROTOCOL_FCOE)

#define IS_MF_ISCSI_SD(bp) (IS_MF_SD(bp) && BNX2X_IS_MF_SD_PROTOCOL_ISCSI(bp))
#define IS_MF_FCOE_SD(bp) (IS_MF_SD(bp) && BNX2X_IS_MF_SD_PROTOCOL_FCOE(bp))

#define BNX2X_MF_EXT_PROTOCOL_FCOE(bp)  ((bp)->mf_ext_config & \
					 MACP_FUNC_CFG_FLAGS_FCOE_OFFLOAD)

#define IS_MF_FCOE_AFEX(bp) (IS_MF_AFEX(bp) && BNX2X_MF_EXT_PROTOCOL_FCOE(bp))
#define IS_MF_STORAGE_SD(bp) (IS_MF_SD(bp) && \
				(BNX2X_IS_MF_SD_PROTOCOL_ISCSI(bp) || \
				 BNX2X_IS_MF_SD_PROTOCOL_FCOE(bp)))

#define SET_FLAG(value, mask, flag) \
	do {\
		(value) &= ~(mask);\
		(value) |= ((flag) << (mask##_SHIFT));\
	} while (0)

#define GET_FLAG(value, mask) \
	(((value) & (mask)) >> (mask##_SHIFT))

#define GET_FIELD(value, fname) \
	(((value) & (fname##_MASK)) >> (fname##_SHIFT))

enum {
	SWITCH_UPDATE,
	AFEX_UPDATE,
};

#define NUM_MACS	8

void bnx2x_set_local_cmng(struct bnx2x *bp);

#define MCPR_SCRATCH_BASE(bp) \
	(CHIP_IS_E1x(bp) ? MCP_REG_MCPR_SCRATCH : MCP_A_REG_MCPR_SCRATCH)

<<<<<<< HEAD
=======
#define E1H_MAX_MF_SB_COUNT (HC_SB_MAX_SB_E1X/(E1HVN_MAX * PORT_MAX))

>>>>>>> d8ec26d7
#endif /* bnx2x.h */<|MERGE_RESOLUTION|>--- conflicted
+++ resolved
@@ -2526,9 +2526,6 @@
 #define MCPR_SCRATCH_BASE(bp) \
 	(CHIP_IS_E1x(bp) ? MCP_REG_MCPR_SCRATCH : MCP_A_REG_MCPR_SCRATCH)
 
-<<<<<<< HEAD
-=======
 #define E1H_MAX_MF_SB_COUNT (HC_SB_MAX_SB_E1X/(E1HVN_MAX * PORT_MAX))
 
->>>>>>> d8ec26d7
 #endif /* bnx2x.h */