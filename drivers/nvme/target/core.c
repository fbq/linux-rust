--- conflicted
+++ resolved
@@ -1205,14 +1205,10 @@
 	/* CC.EN timeout in 500msec units: */
 	ctrl->cap |= (15ULL << 24);
 	/* maximum queue entries supported: */
-<<<<<<< HEAD
-	ctrl->cap |= NVMET_QUEUE_SIZE - 1;
-=======
 	if (ctrl->ops->get_max_queue_size)
 		ctrl->cap |= ctrl->ops->get_max_queue_size(ctrl) - 1;
 	else
 		ctrl->cap |= NVMET_QUEUE_SIZE - 1;
->>>>>>> df0cc57e
 
 	if (nvmet_is_passthru_subsys(ctrl->subsys))
 		nvmet_passthrough_override_cap(ctrl);
